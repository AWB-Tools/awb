
-----------
emer        Date: Mon Nov  6 16:00:22 EST 2006  CSN: CSN-asim-6
                  Mon Nov  6 21:00:22 UTC 2006


Directory tools/scripts
 asim-shell                Locally Modified            5 


Temporarily disable package locking since we have no lock
manager at this time.


----------
jsemer      Date: Wed Nov  8 09:45:19 EST 2006  CSN: CSN-asim-7
                  Wed Nov  8 14:45:19 UTC 2006


Directory .
 configure                 Locally Modified            6 
 Makefile.in               Locally Modified            6 
 configure.in              Locally Modified            6 

Directory libperl/AsimShell/lib/AsimShell
 Commands.pm               Locally Modified            6 

Directory libperl
 Makefile.in               Locally Modified            6 

Directory libperl/Asim/lib/Asim
 Repository.pm             Locally Modified            6 

Directory libperl/Asim/lib/Asim/Package
 Svn.pm                    Locally Modified            6 

Directory libperl/Asim/lib/Asim
 UnionDir.pm               Locally Modified            6 
 Package.pm                Locally Modified            6 

Directory libperl
 Makefile.am               Locally Modified            6 

Directory tools
 Makefile.in               Locally Modified            6 

Directory tools/scripts
 Makefile.in               Locally Modified            6 
 regression.verifier       Locally Modified            6 
 asim-run                  Locally Modified            6 

Directory tools/awb/amc
 Makefile.in               Locally Modified            6 

Directory tools/awb/apm-edit
 Makefile.in               Locally Modified            6 

Directory tools/awb
 Makefile.in               Locally Modified            6 

Directory tools/awb/awb-wizard
 Makefile.in               Locally Modified            6 

Directory tools/awb/awb-resolver
 Makefile.in               Locally Modified            6 

Directory tools/awb/awb2
 Makefile.in               Locally Modified            6 

Directory tools/dreams
 Makefile.in               Locally Modified            6 

Directory tools/dreams/dbtest
 Makefile.in               Locally Modified            6 

Directory tools/dreams/dbtest/src
 Makefile.in               Locally Modified            6 

Directory lib/libdraldb
 Makefile.in               Locally Modified            6 

Directory lib/libdraldb/include
 Makefile.in               Locally Modified            6 

Directory lib/libasim
 Makefile.in               Locally Modified            6 

Directory lib/libasim/include
 Makefile.in               Locally Modified            6 

Directory lib/libasim/include/asim
 xmlout-nolib-gz.h         Locally Added               0 
 cache.h                   Locally Modified            6 

Directory lib/libawb
 Makefile.in               Locally Modified            6 

Directory lib/libagt
 Makefile.in               Locally Modified            6 

Directory lib/libagt/include
 Makefile.in               Locally Modified            6 

Directory lib
 Makefile.in               Locally Modified            6 

Directory lib/libdral
 Makefile.in               Locally Modified            6 

Directory lib/libdral/include
 Makefile.in               Locally Modified            6 

Directory etc
 asimrc.template           Locally Modified            6 

Directory .
 aclocal.m4                Locally Modified            6 


Updated with changes in simcore up to revision number 2227

Joel

----------
jsemer      Date: Wed Nov  8 10:31:07 EST 2006  CSN: CSN-asimcore-8
                  Wed Nov  8 15:31:07 UTC 2006


Directory admin/packages
 asim                      Locally Removed             7 
 asimcore                  Locally Added               - 

Directory libperl/Asim/lib/Asim/Workspace
 Template.pm               Locally Modified            6 

Directory lib/libasim/src
 xmlout-nolib-gz.cpp       Locally Added               0 

Directory etc
 asim.pack                 Locally Modified            6 

Directory .
 configure                 Locally Modified            7 
 configure.in              Locally Modified            7 


Change name to asimcore.

Joel

----------
jsemer      Date: Wed Nov  8 11:03:34 EST 2006  CSN: CSN-asimcore-9
                  Wed Nov  8 16:03:34 UTC 2006


Directory etc
 asim.pack                 Locally Modified            8 


Changed asimcore repository location from .../svn/asim to .../asim/asimcore

Joel

----------
emer        Date: Wed Nov  8 17:15:19 EST 2006  CSN: CSN-asimcore-11
                  Wed Nov  8 22:15:19 UTC 2006


Directory libperl/Asim/lib/Asim/Workspace
 Template.pm               Locally Modified           10 

Fixed up template creation for new workspaces.

Joel

----------
emer        Date: Wed Nov  8 18:00:26 EST 2006  CSN: CSN-asimcore-12
                  Wed Nov  8 23:00:26 UTC 2006


Directory etc
 awb.config.template.in    Locally Modified           11 

Fixed awb.config template to match new package name.

Joel

----------
pellauer    Date: Wed Dec 20 11:10:17 EST 2006  CSN: CSN-asimcore-13
                  Wed Dec 20 16:10:17 UTC 2006


Directory .
 configure                 Locally Modified           12 
 configure.in              Locally Modified           12 

Directory lib/libasim/include/asim
 trace.h                   Locally Modified           12 


Added better checking for QT, also added assert.h so that it builds on Debian.

Michael

----------
spartha1    Date: Tue Mar 13 16:12:45 EDT 2007  CSN: CSN-asimcore-14
                  Tue Mar 13 20:12:45 UTC 2007


Directory libperl/AsimShell/lib/AsimShell
 Commands.pm               Locally Modified           13 

Updating with simcore changes (rev. 2229)

- Changed a number of package commands to take multiple packages
as arguments: delete, show, update, commit, configure, build, and
make commands can all take one or more package arguments now.
----------
spartha1    Date: Tue Mar 13 16:26:52 EDT 2007  CSN: CSN-asimcore-15
                  Tue Mar 13 20:26:52 UTC 2007


Directory libperl/AsimShell/lib/AsimShell
 Completion.pm             Locally Modified           14 

Updating with simcore changes (rev. 2230)

- Command completion for commands that take multiple packages as arguments

----------
spartha1    Date: Tue Mar 13 16:30:35 EDT 2007  CSN: CSN-asimcore-16
                  Tue Mar 13 20:30:35 UTC 2007


Directory libperl/Asim/lib/Asim
 Repository.pm             Locally Modified           15 

Updating with simcore changes (rev. 2231)

- You can now check out a specific version from a BitKeeper repository
using the same syntax as for SVN and CVS, i.e.
"checkout package <packagename>/<tag_or_version_number>"

----------
spartha1    Date: Tue Mar 13 16:33:19 EDT 2007  CSN: CSN-asimcore-17
                  Tue Mar 13 20:33:19 UTC 2007


Directory libperl/Asim/lib/Asim/Package
 BitKeeper.pm              Locally Modified           16 

Updating with simcore changes (rev. 2232)

User now gets an error message with instructions on what to do
if he tries to update a BK package with changes that have not been
checked in locally.

----------
spartha1    Date: Tue Mar 13 16:37:16 EDT 2007  CSN: CSN-asimcore-18
                  Tue Mar 13 20:37:16 UTC 2007


Directory libperl/Asim/lib/Asim
 GenCFG.pm                 Locally Modified           17 

Directory tools/awb/awb2
 awb_util.pm               Locally Modified           17 

Updating with simcore changes (rev. 2233)

Improve performance of awb on CFX files:
- Add --listflags option fo all CFX files. This lets awb find out whether
a generated CFG file has multiple regions in a single pass instead of
having to invoke the CFX file twice.
- Cache the result of CFX queries for 1 minute in awb. The awb GUI
is constantly probing the CFX file, even with mouse events. The cache
greatly improves performance.

----------
spartha1    Date: Tue Mar 13 16:40:33 EDT 2007  CSN: CSN-asimcore-19
                  Tue Mar 13 20:40:33 UTC 2007


Directory tools/scripts
 asim-run                  Locally Modified           18 

Directory etc
 asimrc.template           Locally Modified           18 

Updating with simcore changes (rev. 2234)

- support for using seperate pool, class, queue netbatch params for build and run.

----------
spartha1    Date: Tue Mar 13 16:43:07 EDT 2007  CSN: CSN-asimcore-20
                  Tue Mar 13 20:43:07 UTC 2007


Directory libperl/Asim/lib/Asim/Package
 Svn.pm                    Locally Modified           19 

Updating with simcore changes (rev. 2235)

Fixed the problem of modified locked files not being recognized during a commit

----------
spartha1    Date: Tue Mar 13 16:45:46 EDT 2007  CSN: CSN-asimcore-21
                  Tue Mar 13 20:45:46 UTC 2007


Directory tools/scripts
 asim-run                  Locally Modified           20 

Updating with simcore changes (rev. 2236)

- changed semantics of nobuild option. Nobuild really wont build.

----------
spartha1    Date: Tue Mar 13 16:48:39 EDT 2007  CSN: CSN-asimcore-22
                  Tue Mar 13 20:48:39 UTC 2007


Directory tools/scripts
 asim-run                  Locally Modified           21 

Updating with simcore changes (rev. 2237)

- addresses second part of mantis #571. Added an 
option --altexepath that specifies an area to look for 
pre-built models. This option is meaningful only in 
combination with nobuild option. Each model is looked in 
the location after adding model_name/pm to the path specified.

----------
spartha1    Date: Tue Mar 13 17:43:00 EDT 2007  CSN: CSN-asimcore-23
                  Tue Mar 13 21:43:00 UTC 2007


Directory .
 configure                 Locally Modified           22 
 Makefile.in               Locally Modified           22 
 configure.in              Locally Modified           22 

Directory libperl
 Makefile.in               Locally Modified           22 

Directory tools
 Makefile.in               Locally Modified           22 

Directory tools/scripts
 Makefile.in               Locally Modified           22 

Directory tools/awb/amc
 Makefile.in               Locally Modified           22 
 Makefile.am               Locally Modified           22 

Directory tools/awb/apm-edit
 Makefile.in               Locally Modified           22 

Directory tools/awb
 Makefile.in               Locally Modified           22 

Directory tools/awb/awb-wizard
 Makefile.in               Locally Modified           22 

Directory tools/awb/awb-resolver
 Makefile.in               Locally Modified           22 
 Makefile.am               Locally Modified           22 

Directory tools/awb/awb2
 Makefile.in               Locally Modified           22 

Directory tools
 Makefile.am               Locally Modified           22 

Directory tools/dreams
 Makefile.in               Locally Modified           22 

Directory tools/dreams/dbtest
 Makefile.in               Locally Modified           22 

Directory tools/dreams/dbtest/src
 Makefile.in               Locally Modified           22 

Directory lib/libdraldb
 Makefile.in               Locally Modified           22 

Directory lib/libdraldb/include
 Makefile.in               Locally Modified           22 

Directory lib/libasim
 Makefile.in               Locally Modified           22 

Directory lib/libasim/include
 Makefile.in               Locally Modified           22 

Directory lib/libawb
 Makefile.in               Locally Modified           22 

Directory lib/libagt
 Makefile.in               Locally Modified           22 

Directory lib/libagt/include
 Makefile.in               Locally Modified           22 

Directory lib
 Makefile.in               Locally Modified           22 

Directory lib/libdral
 Makefile.in               Locally Modified           22 

Directory lib/libdral/include
 Makefile.in               Locally Modified           22 

Updating with simcore changes (rev. 2238)

- Added --disable-64bit option to configure, to allow building 32-bit binaries
on x86_64 systems.

----------
spartha1    Date: Tue Mar 13 17:46:41 EDT 2007  CSN: CSN-asimcore-24
                  Tue Mar 13 21:46:41 UTC 2007


Directory libperl/AsimShell/lib/AsimShell
 Commands.pm               Locally Modified           23 

Updating with simcore changes (rev. 2239)

- in batch mode, update, configure and build are attempted on all packages and 
any error is reported at the end.

----------
spartha1    Date: Tue Mar 13 17:54:22 EDT 2007  CSN: CSN-asimcore-25
                  Tue Mar 13 21:54:22 UTC 2007


Directory lib/libasim/include/asim
 state.h                   Locally Modified           24 

Directory modules/system/basesystem_classic
 basesystem_classic.cpp    Locally Modified           24 

Updating with simcore changes (rev. 2240)

- Added a StrValue method to the ASIM_STATE_CLASS
- This will be used to parse string parameters when adding
extra information to the default ADF files in basesystem_classic.cpp

----------
spartha1    Date: Tue Mar 13 17:56:43 EDT 2007  CSN: CSN-asimcore-26
                  Tue Mar 13 21:56:43 UTC 2007


Directory tools/scripts
 asim-run                  Locally Modified           25 

Directory etc
 asimrc.template           Locally Modified           25 

Updating with simcore changes (rev. 2241)

- support for specifying EXTRA_NBQ_FLAGS param.

----------
spartha1    Date: Tue Mar 13 18:24:53 EDT 2007  CSN: CSN-asimcore-27
                  Tue Mar 13 22:24:53 UTC 2007


Directory libperl/AsimShell/lib/AsimShell
 Help.pm                   Locally Modified           26 

Directory libperl/Asim/lib/Asim
 GenCFG/                   Locally Added               0 

Directory libperl/Asim/lib/Asim/GenCFG
 Auto.pm                   Locally Added               0 

Directory tools/scripts/bm/tracecache
 single.cfx                Locally Modified           26 
 single.setup              Locally Removed            26 
 multi.cfx                 Locally Modified           26 

Directory tools/scripts
 asim-run                  Locally Modified           26 

Updating with simcore changes (rev. 2242)

- Added another perl module Asim::GenCFG::Auto to encapsulate the common
operations performed by generic .cfx scripts, and simplify benchmark
configurations by allowing setup and run scripts to be given inline
with the configuration data.
Also fixed a bug in multi.cfx.

----------
spartha1    Date: Tue Mar 13 18:28:22 EDT 2007  CSN: CSN-asimcore-28
                  Tue Mar 13 22:28:22 UTC 2007


Directory lib/libasim/include/asim
 rate_matcher.h            Locally Modified           27 
 port.h                    Locally Modified           27 

Directory lib/libasim/src
 port.cpp                  Locally Modified           27 

Updating with simcore changes (rev. 2243)

- For well over a year, the port code has been dynamically allocating
the storage associated with each read port. Since it's now doing it
dynamically (it used to be statically allocated), 2 assertions that
were checking the static size were irrelevant and removed.

Furthermore, there was no longer any need to specify a static size
in any port declaration if the port's bandwidth or latency exceeded
the default static size. So, all of these template parameters were
removed to make the code easier to read and understand.

----------
spartha1    Date: Tue Mar 13 18:30:20 EDT 2007  CSN: CSN-asimcore-29
                  Tue Mar 13 22:30:20 UTC 2007


Directory tools/scripts
 model-browse              Locally Modified           28 

Updating with simcore changes (rev. 2244)

- fixed model browser GUI to understand multiple %public and %private
lines in awb files

----------
spartha1    Date: Tue Mar 13 18:35:55 EDT 2007  CSN: CSN-asimcore-30
                  Tue Mar 13 22:35:55 UTC 2007


Directory modules/system
 single_chip_common_system.cpp      Locally Modified           29 
 multi_chip_common_system.cpp       Locally Modified           29 
 single_chip_clockserver_system.cpp Locally Modified           29 

Directory modules/power_model
 null_power_model.h        Locally Modified           29 

Updating with simcore changes (rev. 2245)

Make a call to myPowerModel.PowerPostProcessing() at the end 
of a simulation interval to force power computation. This feature makes
it possible to compute power periodically (instead of every cycle) and still
be assured that at end-of-run, total power is represeneted.

----------
spartha1    Date: Tue Mar 13 18:43:03 EDT 2007  CSN: CSN-asimcore-31
                  Tue Mar 13 22:43:03 UTC 2007


Directory tools/scripts
 asim-run                  Locally Modified           30 

Updating with changes in simcore (rev. 2246)

- support for specifying nebatch expressions for class arguments.
----------
spartha1    Date: Tue Mar 13 23:45:08 EDT 2007  CSN: CSN-asimcore-32
                  Wed Mar 14 03:45:08 UTC 2007


Directory config/pm
 controllerNativeTcl.apm   Locally Modified           31 
 controllerTclBeamer.apm   Locally Modified           31 

Directory modules/controller/classic
 schedule.h                Locally Removed            31 
 args.h                    Locally Removed            31 
 args_x86.cpp              Locally Modified           31 
 main.cpp                  Locally Modified           31 
 control_x86.cpp           Locally Modified           31 
 control.h                 Locally Modified           31 
 schedule.cpp              Locally Modified           31 
 args.cpp                  Locally Modified           31 
 controller_classic_alg.awb Locally Added               0 
 main_x86e.cpp             Locally Modified           31 
 control_x86e.h            Locally Modified           31 
 args_x86.h                Locally Removed            31 
 controller_classic.awb    Locally Modified           31 
 controller_classic_alg.h  Locally Added               0 
 controller_x86.awb        Locally Modified           31 
 controller_x86_alg.h      Locally Added               0 
 control.cpp               Locally Modified           31 
 controller_x86e.awb       Locally Modified           31 
 controller_x86e_alg.h     Locally Added               0 
 main_x86.cpp              Locally Modified           31 
 control_x86.h             Locally Modified           31 
 control_x86e.cpp          Locally Modified           31 

Updating with simcore changes (rev. 2247)

- Refactored the controllers to use a common base module
(controller_classic.awb) which can be specialized using plugin "algorithm"
modules tha %provide a controller_alg.

----------
spartha1    Date: Tue Mar 13 23:49:33 EDT 2007  CSN: CSN-asimcore-33
                  Wed Mar 14 03:49:33 UTC 2007


Directory modules/controller/classic
 control.h                 Locally Modified           32 

Updating with simcore changes (rev. 2248)

controlTraceable global defined in control.cpp, referenced in control.h
but no extern was defined for other modules. I assume this change is correct.

----------
spartha1    Date: Wed Mar 14 00:49:35 EDT 2007  CSN: CSN-asimcore-34
                  Wed Mar 14 04:49:35 UTC 2007


Directory lib/libasim/include/asim
 trace.h                   Locally Modified           33 
 smp.h                     Locally Modified           33 
 pool_allocated_object.h   Locally Modified           33 
 clockserver.h             Locally Modified           33 
 rate_matcher.h            Locally Modified           33 
 mm.h                      Locally Modified           33 
 dynamic_array.h           Locally Modified           33 
 port.h                    Locally Modified           33 
 mmptr.h                   Locally Modified           33 
 clockable.h               Locally Modified           33 
 trace_legacy.h            Locally Modified           33 
 syntax.h                  Locally Modified           33 

Directory lib/libasim/src
 smp.cpp                   Locally Modified           33 
 clockserver.cpp           Locally Modified           33 

Directory modules/model/test_model/test_board
 test_board.cpp            Locally Modified           33 

Directory modules/system
 multi_chip_common_system.h Locally Modified           33 
 single_chip_clockserver_system.h Locally Modified           33 
 multi_chip_common_system.awb Locally Modified           33 
 single_chip_common_system.cpp Locally Modified           33 
 single_chip_clockserver_system.awb Locally Modified           33 
 single_chip_common_system.h Locally Modified           33 
 single_chip_common_system.awb Locally Modified           33 

Directory modules/system/ape_system
 ape.cpp                   Locally Modified           33 
 ape.h                     Locally Modified           33 
 ape.awb                   Locally Modified           33 

Directory modules/system/system_minimal
 system_mini.cpp           Locally Modified           33 
 system_mini.h             Locally Modified           33 
 system_mini.awb           Locally Modified           33 

Directory modules/system
 multi_chip_common_system.cpp Locally Modified           33 
 single_chip_clockserver_system.cpp Locally Modified           33 

Partially updating with simcore changes (rev. 2249)

Restructure SMP thread model to support global management of threads within
the simulator. Major changes include:

- Number of threads is no longer an argument to make. It is a property of
the model, stored in parameters in the system module.
- SMP class now has a number of static methods for managing threads.
The system calls the SMP initialization method.
- Cleaned up the threading interface to the clock server. Threads are no
named as objects instead of integers.
- The clock server calls SMP to start threads. All thread global IDs are
assigned by the SMP class.
- Updated atomic for better performance on 64 bit machines.
- Added compare and exchange functions to atomic.h

Note: no parallel models tested yet. This is all infrastructure change.

----------
spartha1    Date: Wed Mar 14 00:59:27 EDT 2007  CSN: CSN-asimcore-35
                  Wed Mar 14 04:59:27 UTC 2007


Directory lib/libasim/include/asim
 syntax.h                  Locally Modified           34 

Updating with simcore changes (rev. 2250)

Only include cctype on C++ compilations.
----------
spartha1    Date: Wed Mar 14 01:02:41 EDT 2007  CSN: CSN-asimcore-36
                  Wed Mar 14 05:02:41 UTC 2007


Directory modules/controller/classic
 args_x86.cpp              Locally Modified           35 
 control.cpp               Locally Modified           35 

Updating with simcore changes (rev. 2251)

- minor changes for improved readability & robustness

----------
spartha1    Date: Wed Mar 14 01:06:26 EDT 2007  CSN: CSN-asimcore-37
                  Wed Mar 14 05:06:26 UTC 2007


Directory tools/scripts
 asimstarter.in            Locally Modified           36 
 create-benchmark-file     Locally Added               0 

Updating with simcore changes (rev. 2252)

added tool "create-benchmark-file". run this tool without a command line to
see its usage. it is used for creating .benchmark file from a tlist or from
the trace_list tool. this works well with the fetch-trace tool.
----------
spartha1    Date: Wed Mar 14 01:09:26 EDT 2007  CSN: CSN-asimcore-38
                  Wed Mar 14 05:09:26 UTC 2007


Directory tools/scripts
 create-benchmark-file     Locally Modified           37 

Updating with simcore changes (rev. 2253)

minor fix.
----------
spartha1    Date: Wed Mar 14 01:11:53 EDT 2007  CSN: CSN-asimcore-39
                  Wed Mar 14 05:11:53 UTC 2007


Directory modules/controller/classic
 control.h                 Locally Modified           38 
 args.cpp                  Locally Modified           38 

Updating with simcore changes (rev. 2254)

- Added the ability to specify command line args in a file,
using the syntax

-cfg <filename>

This arguments file can have one or multiple arguments on a line, or 
comments starting with hash (#),and config files can recursively call
 other config files.

This option should work in --feeder, --system or awb args sections,
or you could have a single file containing both --feeder and --system
sections.

Argument values may contain double-quoted (") sections, and the quote
characters are stripped before further parsing by the simulator, as they
would be in the shell. Thus any arg lists currently in .models files can
be copied verabatim into config files for use with -cfg.

This change was made to the classic controller base class, so any controller
based on it will inherit this feature.
----------
spartha1    Date: Wed Mar 14 01:15:47 EDT 2007  CSN: CSN-asimcore-40
                  Wed Mar 14 05:15:47 UTC 2007


Directory tools/awb/amc
 amc.cpp                   Locally Modified           39 
 amc.h                     Locally Modified           39 

Directory lib/libawb
 model_builder.cpp         Locally Modified           39 
 model_builder.h           Locally Modified           39 

Updating with simcore changes (rev. 2255)

- initial steps towards supporting persist qualifier for model configure.
----------
spartha1    Date: Wed Mar 14 03:08:44 EDT 2007  CSN: CSN-asimcore-41
                  Wed Mar 14 07:08:44 UTC 2007


Directory lib/libasim/include/asim
 trace.h                   Locally Modified           40 
 smp.h                     Locally Modified           40 
 pool_allocated_object.h   Locally Modified           40 
 clockserver.h             Locally Modified           40 
 rate_matcher.h            Locally Modified           40 
 mm.h                      Locally Modified           40 
 dynamic_array.h           Locally Modified           40 
 port.h                    Locally Modified           40 
 mmptr.h                   Locally Modified           40 
 clockable.h               Locally Modified           40 
 trace_legacy.h            Locally Modified           40 
 syntax.h                  Locally Modified           40 

Directory lib/libasim/src
 smp.cpp                   Locally Modified           40 
 clockserver.cpp           Locally Modified           40 

Directory modules/model/test_model/test_board
 test_board.cpp            Locally Modified           40 

Directory modules/system
 multi_chip_common_system.h Locally Modified           40 
 single_chip_clockserver_system.h Locally Modified           40 
 multi_chip_common_system.awb Locally Modified           40 
 single_chip_common_system.cpp Locally Modified           40 
 single_chip_clockserver_system.awb Locally Modified           40 
 single_chip_common_system.h Locally Modified           40 
 single_chip_common_system.awb Locally Modified           40 

Directory modules/system/ape_system
 ape.cpp                   Locally Modified           40 
 ape.h                     Locally Modified           40 
 ape.awb                   Locally Modified           40 

Directory modules/system/system_minimal
 system_mini.cpp           Locally Modified           40 
 system_mini.h             Locally Modified           40 
 system_mini.awb           Locally Modified           40 

Directory modules/system
 multi_chip_common_system.cpp Locally Modified           40 
 single_chip_clockserver_system.cpp Locally Modified           40 

Backing out changes made in rev. 34 and 35.

----------
pellauer    Date: Wed Mar 14 14:45:28 EDT 2007  CSN: CSN-asimcore-42
                  Wed Mar 14 18:45:28 UTC 2007


Directory libperl/Asim/lib/Asim
 Model.pm                  Locally Modified           41 

Directory tools/awb/awb2
 awb_util.pm               Locally Modified           41 


Small changes to support Hasim running benchmarks. 

Michael

----------
jsemer      Date: Wed Mar 14 15:02:24 EDT 2007  CSN: CSN-asimcore-43
                  Wed Mar 14 19:02:24 UTC 2007


Directory libperl/Asim/lib/Asim
 Model.pm                  Locally Modified           42 




Some more small changes for hasim-configure command-line options.

Michael

----------
emer        Date: Wed Mar 21 17:10:57 EDT 2007  CSN: CSN-asimcore-44
                  Wed Mar 21 21:10:57 UTC 2007


Directory etc
 asim.pack                 Locally Modified           43 


Added ofdm project.

----------
spartha1    Date: Fri Mar 30 15:36:59 EDT 2007  CSN: CSN-asimcore-45
                  Fri Mar 30 19:36:59 UTC 2007


Directory lib/libasim/include/asim
 trace.h                   Locally Modified           44 
 smp.h                     Locally Modified           44 
 pool_allocated_object.h   Locally Modified           44 
 clockserver.h             Locally Modified           44 
 atomic.h                  Locally Modified           44 
 rate_matcher.h            Locally Modified           44 
 mm.h                      Locally Modified           44 
 dynamic_array.h           Locally Modified           44 
 message_handler_log.h     Locally Modified           44 
 port.h                    Locally Modified           44 
 mmptr.h                   Locally Modified           44 
 clockable.h               Locally Modified           44 
 threaded_log.h            Locally Modified           44 
 trace_legacy.h            Locally Modified           44 
 syntax.h                  Locally Modified           44 

Directory lib/libasim/src
 smp.cpp                   Locally Modified           44 
 atomic.cpp                Locally Modified           44 
 clockserver.cpp           Locally Modified           44 

Directory modules/model/test_model/test_board
 test_board.cpp            Locally Modified           44 

Directory modules/system
 multi_chip_common_system.h Locally Modified           44 
 single_chip_clockserver_system.h Locally Modified           44 
 multi_chip_common_system.awb Locally Modified           44 
 single_chip_common_system.cpp Locally Modified           44 
 single_chip_clockserver_system.awb Locally Modified           44 
 single_chip_common_system.h Locally Modified           44 
 single_chip_common_system.awb Locally Modified           44 

Directory modules/system/ape_system
 ape.cpp                   Locally Modified           44 
 ape.h                     Locally Modified           44 
 ape.awb                   Locally Modified           44 

Directory modules/system/system_minimal
 system_mini.cpp           Locally Modified           44 
 system_mini.h             Locally Modified           44 
 system_mini.awb           Locally Modified           44 

Directory modules/system
 multi_chip_common_system.cpp Locally Modified           44 
 single_chip_clockserver_system.cpp Locally Modified           44 

Updating with simcore changes (rev. 2249 and 2250)

Restructure SMP thread model to support global management of threads within
the simulator. Major changes include:

- Number of threads is no longer an argument to make. It is a property of
the model, stored in parameters in the system module.
- SMP class now has a number of static methods for managing threads.
The system calls the SMP initialization method.
- Cleaned up the threading interface to the clock server. Threads are no
named as objects instead of integers.
- The clock server calls SMP to start threads. All thread global IDs are
assigned by the SMP class.
- Updated atomic for better performance on 64 bit machines.
- Added compare and exchange functions to atomic.h

Note: no parallel models tested yet. This is all infrastructure change.

Only include cctype on C++ compilations.

----------
spartha1    Date: Fri Mar 30 15:41:25 EDT 2007  CSN: CSN-asimcore-46
                  Fri Mar 30 19:41:25 UTC 2007


Directory lib/libawb
 model_builder.cpp         Locally Modified           45 

Updating with simcore changes (rev. 2256)

- supported handling of sym links in persist configure option.

----------
spartha1    Date: Fri Mar 30 15:44:04 EDT 2007  CSN: CSN-asimcore-47
                  Fri Mar 30 19:44:04 UTC 2007


Directory lib/libawb
 model_builder.cpp         Locally Modified           46 
 model_builder.h           Locally Modified           46 

Updating with simcore changes (rev. 2257)

- supported linking of directories with persist qualifier.
- persist option to model configure is functional now.

----------
spartha1    Date: Fri Mar 30 16:28:51 EDT 2007  CSN: CSN-asimcore-48
                  Fri Mar 30 20:28:51 UTC 2007


Directory .
 configure                 Locally Modified           47 
 Makefile.in               Locally Modified           47 
 configure.in              Locally Modified           47 
 Makefile.am               Locally Modified           47 

Updating with simcore changes (rev. 2258 and 2259)

- Fixed the perl Qt search path to look under .../lib64/... on SUSE64 with perl 5.8.7
instead of lib32, since that version of perl seems to be a true 64-bit binary.
- Added a make target "install-src-public" that does the same as "install-sc" but also
makes the installed source tree world-readable.

- look for PerlQt in either .../lib32/... or .../lib64/... depending
on whether you are on x86_64 or not, on SUSE.

----------
spartha1    Date: Fri Mar 30 16:33:05 EDT 2007  CSN: CSN-asimcore-49
                  Fri Mar 30 20:33:05 UTC 2007


Directory libperl/Asim/lib/Asim/Package
 Commit.pm                 Locally Modified           48 

Updating with simcore changes (rev. 2260)

The commit process now halts after listing all packages that need to updated.

----------
spartha1    Date: Fri Mar 30 16:37:23 EDT 2007  CSN: CSN-asimcore-50
                  Fri Mar 30 20:37:23 UTC 2007


Directory tools/scripts/bm/tracecache
 single-with-params.cfx    Locally Added               0 

Updating with simcore changes (rev. 2261)

new .cfx script allows benchmark-specific adjustments to simulation
parameters. it works just like single.cfx except you can add model, feeder,
and system flag overrides on a per benchmark basis.

----------
spartha1    Date: Fri Mar 30 16:39:15 EDT 2007  CSN: CSN-asimcore-51
                  Fri Mar 30 20:39:15 UTC 2007


Directory tools/scripts/bm/tracecache
 single-with-params.cfx    Locally Modified           50 

Updating with simcore changes (rev. 2262)

fixed .cfx script to pass feeder params *after* the "-t <bm>" param. feeder
commands are typically modifications of the prior trace passed on the command
line.

----------
spartha1    Date: Fri Mar 30 16:41:31 EDT 2007  CSN: CSN-asimcore-52
                  Fri Mar 30 20:41:31 UTC 2007


Directory libperl/Asim/lib/Asim
 Workspace.pm              Locally Modified           51 

Directory tools/scripts
 asim-run                  Locally Modified           51 

Updating with simcore changes (rev. 2263)

- several additions to the asim build area:
1. added an option to specify the build location. In conjunction with
nobuild option, this can be used to pickup models from an alternate
location. 
2. delineated build and run directories. Resdir can reside in a 
seperate space from the build directory.
3. changed the default model build location of amc to asim-root/build/default.
4. changed default result directory for asim-run from '.' to asim-root/build/default.
5. removed altexepath. Buildarea option is meaningful in both build and nobuild option.

----------
spartha1    Date: Fri Mar 30 16:43:10 EDT 2007  CSN: CSN-asimcore-53
                  Fri Mar 30 20:43:10 UTC 2007


Directory libperl/Asim/lib/Asim
 Model.pm                  Locally Modified           52 

Directory tools/scripts
 asim-run                  Locally Modified           52 

Updating with simcore changes (rev. 2264)

- missed out changes in an earlier commit. added a new qualifier to
asim-run named 'persist'. If specified, creates hard links during
the model configure step.

----------
spartha1    Date: Fri Mar 30 16:52:15 EDT 2007  CSN: CSN-asimcore-54
                  Fri Mar 30 20:52:15 UTC 2007


Directory lib/libasim/include/asim
 smp.h                     Locally Modified           53 
 clockserver.h             Locally Modified           53 
 event.h                   Locally Modified           53 
 mm.h                      Locally Modified           53 
 port.h                    Locally Modified           53 
 mmptr.h                   Locally Modified           53 

Directory lib/libasim/src
 smp.cpp                   Locally Modified           53 
 event.cpp                 Locally Modified           53 
 clockserver.cpp           Locally Modified           53 
 port.cpp                  Locally Modified           53 
 mesg.cpp                  Locally Modified           53 

Directory modules/controller/classic
 args.cpp                  Locally Modified           53 

Updating with simcore changes (rev. 2265)

- Fix the code in SMP so it actually works.
- Remove LAZY_DEST template option from ASIM_MM_CLASS. It was never used
and will get in the way of optimizing the class for multithreading.
- Update the cross-process port methods. For now they use spin locks.
We'll need to add exponential backoff.
- Disable events for multithreaded models. Obviously this will have to
be fixed.
- Fix mismatched malloc/free in args.

----------
spartha1    Date: Fri Mar 30 16:54:49 EDT 2007  CSN: CSN-asimcore-55
                  Fri Mar 30 20:54:49 UTC 2007


Directory lib/libasim/src
 mesg.cpp                  Locally Modified           54 

Updating with simcore changes (rev. 2266)

Need to include <unistd.h> on RedHat.

----------
spartha1    Date: Fri Mar 30 16:57:40 EDT 2007  CSN: CSN-asimcore-56
                  Fri Mar 30 20:57:40 UTC 2007


Directory libperl/Asim/lib/Asim
 Model.pm                  Locally Modified           55 

Directory tools/scripts
 asim-run                  Locally Modified           55 

Updating with simcore changes (rev. 2267)

added support for distcc in asim-run. added support for ccache and distcc in
awb. Makefile.config should also support CCACHE and DISTCC variables for this
the model to build with distcc/ccache. asim-run will use --builddistcc
command line option or key off of asimrc variable BUILD_DISTCC.

----------
spartha1    Date: Fri Mar 30 17:00:02 EDT 2007  CSN: CSN-asimcore-57
                  Fri Mar 30 21:00:02 UTC 2007


Directory lib/libasim/include/asim
 mm.h                      Locally Modified           56 
 mmptr.h                   Locally Modified           56 

Updating with simcore changes (rev. 2268)

Fix a problem that lead to recursive clearing of the same reference.
When the ref count reached 0 for a pointer being cleared the destructor
was being called before the pointer was cleared. This can lead to
recursive attempts to clear the pointer if the destructor checks the
pointer and tries to clear it. (E.g. Removing an object from a list.)
Changed the code to decrement the ref count, clear the pointer and then
call the destructor if the ref count is 0.

----------
spartha1    Date: Fri Mar 30 17:23:45 EDT 2007  CSN: CSN-asimcore-58
                  Fri Mar 30 21:23:45 UTC 2007


Directory libperl/Asim/lib/Asim/GenCFG
 Auto.pm                   Locally Modified           57 

Directory tools/scripts/bm/tracecache
 single-check-param.cfx    Locally Modified           57 
 multi_same.cfx            Locally Added               0 

Updating with simcore changes (rev. 2269)

- Added a function "ShiftPath()" to Asim::GenCFG::Auto, to make it easy to
extract parameters passed as part of the virtual path using cfx scripts,
for example:

my/script.cfx/param1/param2/the/rest/of/the/path.cfg

In the cfx script you can now easily extract these parameters:

$param1 = Asim::GenCFG::Auto::ShiftPath();
$param2 = Asim::GenCFG::Auto::ShiftPath();

Leaving "the/rest/of/the/path" to be substituted as @BENCHMARKPATH@.
See "asim-shell help code" on GenCFG::Auto for details.

Updated "single-check-param.cfx" to use this new feature.

----------
spartha1    Date: Fri Mar 30 17:25:44 EDT 2007  CSN: CSN-asimcore-59
                  Fri Mar 30 21:25:44 UTC 2007


Directory libperl/Asim/lib/Asim/Package
 BitKeeper.pm              Locally Modified           58 

Updating with simcore changes (rev. 2270)

- Properly handle "Locally Added" and "Locally Removed" file status
for BitKeeper files

----------
spartha1    Date: Fri Mar 30 17:40:14 EDT 2007  CSN: CSN-asimcore-60
                  Fri Mar 30 21:40:14 UTC 2007


Directory modules/controller/classic
 args_x86.cpp              Locally Modified           59 

Skipping  simcore rev. 2271 since similar changes are already in place.
Updating with simcore changes (rev. 2272). 

- got rid of false warning on "unknown flags" that are actually recognized
but are in class CONTROLLER_X86_CLASS and not CONTROLLER_CLASS.

----------
spartha1    Date: Fri Mar 30 17:43:01 EDT 2007  CSN: CSN-asimcore-61
                  Fri Mar 30 21:43:01 UTC 2007


Directory libperl/AsimShell/lib/AsimShell
 Completion.pm             Locally Modified           60 
 Commands.pm               Locally Modified           60 

Directory libperl/Asim/lib/Asim/Package
 Commit.pm                 Locally Modified           60 

Updating with simcore changes (rev. 2273)

Added the "commit package all" command to commit all packages in workspace.
Removed some comments.

----------
spartha1    Date: Fri Mar 30 17:46:29 EDT 2007  CSN: CSN-asimcore-62
                  Fri Mar 30 21:46:29 UTC 2007


Directory libperl/Asim/lib/Asim
 Repository.pm             Locally Modified           61 

Updating with simcore changes (rev. 2275)

- Fixed the ability to check out from a tag or branch in SVN

----------
spartha1    Date: Fri Mar 30 17:48:43 EDT 2007  CSN: CSN-asimcore-63
                  Fri Mar 30 21:48:43 UTC 2007


Directory lib/libasim/include/asim
 port.h                    Locally Modified           62 

Directory lib/libasim/src
 port.cpp                  Locally Modified           62 

Updating with simcore changes (rev. 2277)

added a check when ports are connected to make sure
the template data type is the same for the read and write sides of the port.

----------
spartha1    Date: Fri Mar 30 17:50:34 EDT 2007  CSN: CSN-asimcore-64
                  Fri Mar 30 21:50:34 UTC 2007


Directory libperl/Asim/lib/Asim/Package
 Template.pm               Locally Modified           63 

Directory libperl/Asim/lib/Asim
 Package.pm                Locally Modified           63 

Updating with simcore changes (rev. 2278)

Updated new package creation to reflect new conventions:
package directory does not begin asim-
modules are put in directory named modules/

Joel

----------
spartha1    Date: Fri Mar 30 17:52:06 EDT 2007  CSN: CSN-asimcore-65
                  Fri Mar 30 21:52:06 UTC 2007


Directory lib/libawb
 workspace.cpp             Locally Modified           64 

Updating with simcore changes (rev. 2279)

- updated another variable holding stale default build path.


----------
spartha1    Date: Fri Mar 30 17:54:26 EDT 2007  CSN: CSN-asimcore-66
                  Fri Mar 30 21:54:26 UTC 2007


Directory tools/scripts
 asim-run                  Locally Modified           65 

Updating with simcore changes (rev. 2280)

Checking in Jeffrey Wilder's modification to asim-run

----------
spartha1    Date: Fri Mar 30 18:13:11 EDT 2007  CSN: CSN-asimcore-67
                  Fri Mar 30 22:13:11 UTC 2007


Directory lib/libasim/include/asim
 atomic.h                  Locally Modified           66 
 freelist.h                Locally Added               0 
 mm.h                      Locally Modified           66 
 syntax.h                  Locally Modified           66 

Updating with simcore changes (rev. 2283)

- Add freelist.h: a thread-safe but lock free implementation of free
lists using cmpxchg to manage the head.
- Use free lists in mm.h to replace the mutex around new/delete.
- Clean up cmpxchg macros and work around some compiler bugs.
- Fix inconsistent naming of INT128_AVAIL in syntax.h

----------
spartha1    Date: Fri Mar 30 18:16:18 EDT 2007  CSN: CSN-asimcore-68
                  Fri Mar 30 22:16:18 UTC 2007


Directory lib/libasim/include/asim
 mod_numbers.h             Locally Modified           67 

Updating with simcore changes (rev. 2284)

added ModNumberDyn as a non-templated version of ModNumber. This can be used
without knowing the constraints at compile time.

----------
spartha1    Date: Fri Mar 30 18:17:57 EDT 2007  CSN: CSN-asimcore-69
                  Fri Mar 30 22:17:57 UTC 2007


Directory libperl/Asim/lib/Asim/Package
 Template.pm               Locally Modified           68 

Updating with simcore changes (rev. 2285)

Minor fix to the new package command.

----------
spartha1    Date: Fri Mar 30 18:25:03 EDT 2007  CSN: CSN-asimcore-70
                  Fri Mar 30 22:25:03 UTC 2007


Directory tools/scripts
 rsync.pl                  Locally Added               0 

Directory lib/libasim/include/asim
 freelist.h                Locally Modified           69 
 mod_numbers_dyn.h         Locally Added               0 

Missed a file in rev. 68.

Updating with simcore changes (rev. 2286)

- basic rsync script; for private use currently.

----------
spartha1    Date: Fri Mar 30 18:27:44 EDT 2007  CSN: CSN-asimcore-71
                  Fri Mar 30 22:27:44 UTC 2007


Directory libperl/Asim/lib/Asim
 Package.pm                Locally Modified           70 

Updating with simcore changes (rev. 2287)

Fixing the error in the new package command

----------
spartha1    Date: Fri Mar 30 18:31:54 EDT 2007  CSN: CSN-asimcore-72
                  Fri Mar 30 22:31:54 UTC 2007


Directory tools/scripts
 rsync-traces              Locally Added               0 
 rsync.pl                  Locally Removed            71 

Updating with simcore changes (rev. 2288)

- renamed rsync.pl to rsync-traces

----------
spartha1    Date: Fri Mar 30 22:15:40 EDT 2007  CSN: CSN-asimcore-73
                  Sat Mar 31 02:15:40 UTC 2007


Directory libperl/AsimShell/lib/AsimShell
 Help.pm                   Locally Modified           72 

Directory libperl/Asim/lib/Asim
 Stats/                    Locally Added               0 

Directory libperl/Asim/lib/Asim/Stats
 ToText.pm                 Locally Added               0 
 ToText/                   Locally Added               0 

Directory libperl/Asim/lib/Asim/Stats/ToText
 LongNames.pm              Locally Added               0 

Directory tools/scripts
 asimstarter.in            Locally Modified           72 
 stat-to-text              Locally Added               0 

Updating with simcore changes (rev. 2290)

- Added basic XML-to-text converter for stats files.
The perl library class can be easily extended to
provide alternate output file formats. See asim-shell
help code, and choose 24 or 25; and also stat-to-text --help.

----------
spartha1    Date: Fri Mar 30 22:32:09 EDT 2007  CSN: CSN-asimcore-74
                  Sat Mar 31 02:32:09 UTC 2007


Directory tools/scripts
 asimstarter.in            Locally Modified           73 

Updating with simcore changes (rev. 2295)

Fixed longstanding warning about an empty concatentation in asimstarter 
when no workspace is found and the default workspace needs to be used.

Joel

----------
spartha1    Date: Fri Mar 30 22:35:35 EDT 2007  CSN: CSN-asimcore-75
                  Sat Mar 31 02:35:35 UTC 2007


Directory tools/scripts/bm/tracecache
 multi.setup               Locally Modified           74 

Updating with simcore changes (rev. 2298)

- fixed a bug in multi.setup that occurs when 8 or more traces are specified.

----------
spartha1    Date: Fri Mar 30 22:37:45 EDT 2007  CSN: CSN-asimcore-76
                  Sat Mar 31 02:37:45 UTC 2007


Directory libperl/Asim/lib/Asim/Stats
 ToText.pm                 Locally Modified           75 

Directory tools/scripts
 stat-to-text              Locally Modified           75 

Updating with simcore changes (rev. 2299)

- Added the ability to grep on stat names, and to exclude histograms.
The "ToText.pm" base class now allows a user-defined filter procedure
to be installed to arbitrarily enable/disable printing of stats items.

----------
spartha1    Date: Fri Mar 30 22:44:02 EDT 2007  CSN: CSN-asimcore-77
                  Sat Mar 31 02:44:02 UTC 2007


Directory lib/libasim
 Makefile.in               Locally Modified           76 

Directory lib/libasim/include/asim
 cache_dyn.h               Locally Modified           76 

Directory lib/libasim/src
 cache_dyn.cpp             Locally Added               0 

Directory lib/libasim
 Makefile.am               Locally Modified           76 

Updating with simcore changes (rev. 2300)

- fix to dynamic cache class provided by Alex Settle.
libasim.a now contains a necessary instantiation of a static class member.

----------
spartha1    Date: Fri Mar 30 22:47:34 EDT 2007  CSN: CSN-asimcore-78
                  Sat Mar 31 02:47:34 UTC 2007


Directory tools/scripts/bm/tracecache
 multi-tlist.cfx           Locally Added               0 

Updating with simcore changes (rev. 2301)

- Added a generic CFX script that allows multicore Asim models
to get the list of traces to run from a file.

----------
spartha1    Date: Fri Mar 30 22:50:07 EDT 2007  CSN: CSN-asimcore-79
                  Sat Mar 31 02:50:07 UTC 2007


Directory libperl/AsimShell/lib/AsimShell
 Commands.pm               Locally Modified           78 

Directory libperl/Asim/lib/Asim/Package
 DB.pm                     Locally Modified           78 

Directory libperl/Asim/lib/Asim
 UnionDir.pm               Locally Modified           78 

Directory libperl/Asim/lib/Asim/Repository
 DB.pm                     Locally Modified           78 

Directory libperl/Asim/lib/Asim
 Repository.pm             Locally Modified           78 
 Workspace.pm              Locally Modified           78 

Updating with simcore changes (rev. 2302)

This commit adds support for removing a reference to a
package from the awb search path specified in the awb.config file
(so long as the reference to the package does not result from a
crossproduct {a,b,c} expansion in the search path). This support is
used as part of checkout to ask a user if they want to remove
a reference to a particular package if they are checking out
a package with the same name. This should result in the elimination
of the annoying message about multiple copies of a package after
one checks out simcore and the reference to the public version was 
left in the search path.

Specific changes involved a refactoring of the workspace
search path manipultation code, a new accessor in the repository object
to find the name of the package the repository holds, and some bug
fixes when a workspace contaings no packages.

Joel

----------
spartha1    Date: Fri Mar 30 23:25:51 EDT 2007  CSN: CSN-asimcore-80
                  Sat Mar 31 03:25:51 UTC 2007


Directory .
 changes                   Locally Modified           79 

Adding some files to the svn ignore option

----------
emer        Date: Sat Mar 31 10:55:47 EDT 2007  CSN: CSN-asimcore-81
                  Sat Mar 31 14:55:47 UTC 2007


Directory .
 configure                 Locally Modified           80 
 configure.in              Locally Modified           80 


Reapplying changes from CSNs 8,10,13 for supporting builds
on more systems. 

Joel

----------
jsemer      Date: Sat Mar 31 17:32:20 EDT 2007  CSN: CSN-asimcore-82
                  Sat Mar 31 21:32:20 UTC 2007


Directory libperl/Asim/lib/Asim
 Benchmark.pm              Locally Modified           81 

Updating with simcore changes (rev. 2303 - jsemer)

Preliminary support for parsing of .cfg files in the
Perl library.

----------
spartha1    Date: Mon Apr  2 10:34:22 EDT 2007  CSN: CSN-asimcore-83
                  Mon Apr  2 14:34:22 UTC 2007


Directory .
 Makefile.in               Locally Modified           82 

Directory libperl/AsimShell/lib/AsimShell
 Commands.pm               Locally Modified           82 

Directory libperl/Asim/lib/Asim/Repository
 DB.pm                     Locally Modified           82 

Directory tools/scripts
 asim-shell                Locally Modified           82 

Directory .
 Makefile.am               Locally Modified           82 

Directory etc
 repositories.d/           Locally Added               0 

Directory etc/repositories.d
 README                    Locally Added               0 

Updating with simcore changes (rev. 2292-2294: Joel Emer)

The commit adds support for finding repository .pack files from a
list of places rather than an single file asim.pack. This packfile
path can contain either individual .pack files or directories, in
which case all of the files (matching the pattern *.pack) will be
used. 

The default packfile path is 
$HOME/.asim/repositories.d
$HOME/.asim/asim.pack
<install-dir>/etc/asim/repositories.d
<install-dir>/etc/asim/asim.pack

That list can be overridden in asim-shell on the command line with
the --repositoryDB switch.

A later phase of this process will involve populating the repositories.d
directory.

Joel

Fixed Makefile bug.

----------
jsemer      Date: Wed Apr  4 15:37:33 EDT 2007  CSN: CSN-asimcore-84
                  Wed Apr  4 19:37:33 UTC 2007


Directory libperl/Asim/lib/Asim/Repository
 DB.pm                     Locally Modified           83 

Updating with simcore changes (rev 2306 - jsemer)

Look for repository information in <install-dir>/etc/asim/repositories.d/

Joel

----------
spartha1    Date: Fri Apr 27 19:23:24 EDT 2007  CSN: CSN-asimcore-85
                  Fri Apr 27 23:23:24 UTC 2007


Directory libperl/Asim/lib/Asim/Stats
 ToText.pm                 Locally Modified           84 

Directory tools/scripts
 stat-to-text              Locally Modified           84 

Updating with simcore changes (rev. 2304 - Carl Beckmann)

- The input file argument to stat-to-text can now be omitted
to use STDIN instead, in order to use this as a filter
(e.g. "zcat foo.stats.gz | stat-to-text")

----------
spartha1    Date: Sat Apr 28 19:00:51 EDT 2007  CSN: CSN-asimcore-86
                  Sat Apr 28 23:00:51 UTC 2007


Directory libperl/AsimShell/lib/AsimShell
 Commands.pm               Locally Modified           85 

Updating with simcore changes (rev. 2307 - Sailashri Parthasarathy)

Asim-shell now produces a list of packages for the update package command when the user does not specify any.

----------
spartha1    Date: Sat Apr 28 19:03:45 EDT 2007  CSN: CSN-asimcore-87
                  Sat Apr 28 23:03:45 UTC 2007


Directory tools/awb/awb2
 awb_runlog.ui.h           Locally Modified           86 
 awb_util.pm               Locally Modified           86 
 awb_dialog.ui             Locally Modified           86 
 awb_dialog.ui.h           Locally Modified           86 

Updating with simcore changes (rev. 2308 - Sailashri Parthasarathy)

Doxygen documentation can now be obtained by using the documentation button in the Build window in awb.

----------
spartha1    Date: Sat Apr 28 19:10:00 EDT 2007  CSN: CSN-asimcore-88
                  Sat Apr 28 23:10:00 UTC 2007


Directory tools/scripts/bm/tracecache
 single-check-stat-range.run Locally Added               0 
 single-check-stat-range.cfx Locally Added               0 
 single-check-stat-range.setup Locally Added               0 

Updating with simcore changes (rev. 2309 - Michael Powell)

Added .cfx and support scripts to run a benchmark
and check an output stat to be within a certain 
percentage range.

----------
spartha1    Date: Sat Apr 28 19:11:57 EDT 2007  CSN: CSN-asimcore-89
                  Sat Apr 28 23:11:57 UTC 2007


Directory libperl/AsimShell/lib/AsimShell
 Completion.pm             Locally Modified           88 
 Commands.pm               Locally Modified           88 

Directory libperl/Asim/lib/Asim
 BuildTree.pm              Locally Modified           88 

Updating with simcore changes (rev. 2310 - Carl Beckmann)

- Added a "clean package" command to asim-shell. This takes one or more
package names (or "all" or "*") as argument, and does a "make clean"
if the package has a top-level makefile.

Also updated the "build", "configure" and "make" package commands to
take "all" or "*" as an argument.

----------
spartha1    Date: Sat Apr 28 19:42:11 EDT 2007  CSN: CSN-asimcore-90
                  Sat Apr 28 23:42:11 UTC 2007


Directory libperl/AsimShell/lib/AsimShell
 Help.pm                   Locally Modified           89 
 Completion.pm             Locally Modified           89 
 Commands.pm               Locally Modified           89 

Updating with simcore changes (rev. 2312 - Carl Beckmann)

- Fixed the "help" command in asim-shell to add the new "clean package"
command, and added comments on how to add a new command to asim-shell :-)

----------
spartha1    Date: Sat Apr 28 19:44:14 EDT 2007  CSN: CSN-asimcore-91
                  Sat Apr 28 23:44:14 UTC 2007


Directory libperl/AsimShell/lib/AsimShell
 Commands.pm               Locally Modified           90 

Directory libperl/AsimShell/lib
 AsimShell.pm              Locally Modified           90 

Updating with simcore changes (rev. 2313 - Carl Beckmann)

- Fixed compound command completion for "clean package" command

----------
spartha1    Date: Sat Apr 28 21:01:36 EDT 2007  CSN: CSN-asimcore-92
                  Sun Apr 29 01:01:36 UTC 2007


Directory .
 configure                 Locally Modified           91 
 Makefile.in               Locally Modified           91 
 configure.in              Locally Modified           91 

Directory libperl
 Makefile.in               Locally Modified           91 

Directory tools
 Makefile.in               Locally Modified           91 

Directory tools/scripts
 Makefile.in               Locally Modified           91 

Directory tools/awb/amc
 Makefile.in               Locally Modified           91 

Directory tools/awb/apm-edit
 Makefile.in               Locally Modified           91 

Directory tools/awb
 Makefile.in               Locally Modified           91 

Directory tools/awb/awb-wizard
 Makefile.in               Locally Modified           91 

Directory tools/awb/awb-resolver
 Makefile.in               Locally Modified           91 

Directory tools/awb/awb2
 Makefile.in               Locally Modified           91 

Directory tools/dreams
 Makefile.in               Locally Modified           91 

Directory tools/dreams/dbtest
 Makefile.in               Locally Modified           91 

Directory tools/dreams/dbtest/src
 Makefile.in               Locally Modified           91 

Directory lib/libdraldb
 Makefile.in               Locally Modified           91 

Directory lib/libdraldb/include
 Makefile.in               Locally Modified           91 

Directory lib/libasim
 Makefile.in               Locally Modified           91 

Directory lib/libasim/include
 Makefile.in               Locally Modified           91 

Directory lib/libasim/include/asim
 mod_numbers_dyn.h         Locally Modified           91 
 item.h                    Locally Modified           91 

Directory lib/libasim/src
 event.cpp                 Locally Modified           91 

Directory lib/libawb
 Makefile.in               Locally Modified           91 

Directory lib/libagt
 Makefile.in               Locally Modified           91 

Directory lib/libagt/include
 Makefile.in               Locally Modified           91 

Directory lib
 Makefile.in               Locally Modified           91 

Directory lib/libdral
 Makefile.in               Locally Modified           91 

Directory lib/libdral/include
 Makefile.in               Locally Modified           91 

Directory lib/libdral/include/asim
 dralServer.h              Locally Modified           91 
 dralDesc.h                Locally Added               0 

Directory lib/libdral/src
 dralServer.cpp            Locally Modified           91 
 dralDesc.cpp              Locally Added               0 

Directory lib/libdral
 Makefile.am               Locally Modified           91 

Directory lib
 Makefile.am               Locally Modified           91 
 libnullptlib/             Locally Added               0 

Directory lib/libnullptlib
 Makefile.in               Locally Added               0 
 include/                  Locally Added               0 

Directory lib/libnullptlib/include
 Makefile.in               Locally Added               0 
 Makefile.am               Locally Added               0 
 asim/                     Locally Added               0 

Directory lib/libnullptlib/include/asim
 ptlib.h                   Locally Added               0 

Directory lib/libnullptlib
 pkgconfig/                Locally Added               0 

Directory lib/libnullptlib/pkgconfig
 libnullptlib.pc.in        Locally Added               0 
 libnullptlib-uninstalled.pc.in Locally Added               0 
 libnullptlib-uninstalled.pc Locally Added               0 
 libnullptlib.pc           Locally Added               0 

Directory lib/libnullptlib
 src/                      Locally Added               0 

Directory lib/libnullptlib/src
 ptlib.cpp                 Locally Added               0 

Directory lib/libnullptlib
 Makefile.am               Locally Added               0 

Directory modules/controller/classic
 args.cpp                  Locally Modified           91 

Directory modules/system
 single_chip_common_system_v2.awb Locally Added               0 
 multi_chip_common_system_v2.awb Locally Added               0 
 single_chip_clockserver_system_v2.awb Locally Added               0 

Directory modules/system/ape_system
 ape.awb                   Locally Modified           91 

Directory modules
 dral_api/                 Locally Added               0 

Directory modules/dral_api
 classic_dral_api_nullptv.awb Locally Added               0 
 x86_dral_api.awb          Locally Added               0 
 classic_dral_api_ptv_bk.awb Locally Added               0 
 classic_dral_api_ptv.awb  Locally Added               0 

Updating with simcore changes (rev. 2314 - Brian Slechta)

added ptv support to dral. this can be enabled with --enable-ptv=yes. this
is off by default.

wrote and debugged new dral/ptv api for ptv-style event instrumentation. you
can now generate ptv logs using coho-bk or x86libs versions of ptlib.

added libnullptlib to be linked in with a ptv-enabled libdral when you do not
want to link in a real ptv library.

fix for asim bug #0000741.

created new "system" modules which have support for the new "dral_api" modules
(ie. version 2). added new "dral_api" modules.

----------
spartha1    Date: Sat Apr 28 21:09:24 EDT 2007  CSN: CSN-asimcore-93
                  Sun Apr 29 01:09:24 UTC 2007


Directory libperl/AsimShell/lib/AsimShell
 Commands.pm               Locally Modified           92 

Updating with simcore changes (rev. 2315 - Carl Beckmann)

- fixed "build package all" command

----------
spartha1    Date: Sat Apr 28 22:31:12 EDT 2007  CSN: CSN-asimcore-94
                  Sun Apr 29 02:31:12 UTC 2007


Directory lib/libnullptlib/pkgconfig
 libnullptlib-uninstalled.pc Locally Removed            93 
 libnullptlib.pc           Locally Removed            93 

Updating with simcore changes (rev. 2316 - Michael Powell)

At bjslecht's request, removed files autogenerated by
simcore from revision control. These were showing up as 
modified and contained local workspace path information.

----------
spartha1    Date: Sat Apr 28 22:34:13 EDT 2007  CSN: CSN-asimcore-95
                  Sun Apr 29 02:34:13 UTC 2007


Directory tools/scripts/bm/tracecache
 multi.setup               Locally Modified           94 

Updating with simcore changes (rev. 2317 - Carl Beckmann)

- Fixed bug in setup script that leads to bad soft links when there are
more than 9 benchmark traces

----------
spartha1    Date: Sat Apr 28 22:36:06 EDT 2007  CSN: CSN-asimcore-96
                  Sun Apr 29 02:36:06 UTC 2007


Directory lib/libdral/src
 dralServer.cpp            Locally Modified           95 
 dralDesc.cpp              Locally Modified           95 

Updating with simcore changes (rev. 2318 - Brian Slechta)

there is no ANSI compliant way to create var-args on the fly, so I created a
non-portable way to do this. this non-portability broke the SUSE64 build for
libdral. If you compile 32-bit binaries on 64-bit machines, this problem does
not come up.

i disabled all va_list code when --enable-ptv=no. the new dral/ptv api will
not do anything when this flag is enabled until this issue is actually
resolved.

this commit should fix the build on SUSE64 with 64-bit builds.

----------
spartha1    Date: Sat Apr 28 22:39:00 EDT 2007  CSN: CSN-asimcore-97
                  Sun Apr 29 02:39:00 UTC 2007


Directory modules/power_model
 null_power_model.h        Locally Modified           96 

Updating with simcore changes (rev. 2319 - Sari Coumeri)

* Update null power model with new RegisterVFClock routine (SLC).

* Changed BASE_POWER_MODEL_CLASS in null power model so that it is
no longer derived from ASIM_MODULE_CLASS. There's no need for it
to be derived in the null model. This removes the construction of
an asim module for the null power model macros (SLC)

----------
spartha1    Date: Sat Apr 28 22:53:57 EDT 2007  CSN: CSN-asimcore-98
                  Sun Apr 29 02:53:57 UTC 2007


Directory modules/dral_api
 classic_dral_api_ptv_bk.awb Locally Modified           97 

Updating with simcore changes (rev. 2322 - Brian Slechta)

fixed duplicate module name.

----------
spartha1    Date: Mon Apr 30 12:20:43 EDT 2007  CSN: CSN-asimcore-99
                  Mon Apr 30 16:20:43 UTC 2007


Directory lib/libasim
 Makefile.in               Locally Modified           98 

Directory lib/libasim/include/asim
 module.h                  Locally Modified           98 
 cache_manager_smp.h       Locally Added               0 
 cache_manager.h           Locally Modified           98 
 clockable.h               Locally Modified           98 

Directory lib/libasim/src
 cache_manager_smp.cpp     Locally Added               0 
 clockserver.cpp           Locally Modified           98 
 cache_manager.cpp         Locally Modified           98 

Directory lib/libasim
 Makefile.am               Locally Modified           98 

Directory modules/system
 multi_chip_common_system.awb Locally Modified           98 

Updating with simcore changes (rev. 2320 & 2321 - Carl Beckmann)

- Multithreaded simulation support:
Added a routine in Clockable class to return the Asim thread a module is
running in, to pass to the clock server.
Fixed a bug in clock server's handling of rate matcher ports.
Added a thread-safe version of the cache manager class.
Added some static params to the multi-chip system controller to enable
multithreaded simulation at various levels of granularity.

- Forgot to add new files from previous commit

----------
emer        Date: Wed May 23 14:48:54 EDT 2007  CSN: CSN-asimcore-100
                  Wed May 23 18:48:54 UTC 2007


Directory libperl/Asim/lib/Asim
 Module.pm                 Locally Modified           99 

Updating with simcore changes (rev. 2350 - Joel Emer)

Accept system verilog style parameters of the form that start with
a single quote (') like 'b[0-1]*.



----------
mpellaux    Date: Wed May 23 18:01:07 EDT 2007  CSN: CSN-asimcore-101
                  Wed May 23 22:01:07 UTC 2007


Directory .
 configure.in              Locally Modified          100 


Small change to the way we look for libqt.

Michael P.

----------
spartha1    Date: Fri May 25 16:11:08 EDT 2007  CSN: CSN-asimcore-102
                  Fri May 25 20:11:08 UTC 2007


Directory libperl/AsimShell/lib/AsimShell
 Help.pm                   Locally Modified          101 
 Commands.pm               Locally Modified          101 

Directory libperl/AsimShell/lib
 AsimShell.pm              Locally Modified          101 

Directory libperl/Asim/lib/Asim
 Model.pm                  Locally Modified          101 

Directory libperl/Asim/lib/Asim/Model
 DB.pm                     Locally Added               0 

Directory libperl/Asim/lib
 Asim.pm.in                Locally Modified          101 

Directory libperl/Asim
 MANIFEST                  Locally Modified          101 

Directory tools/awb/apm-edit
 apm_edit.ui.h             Locally Modified          101 

Updating with simcore changes (rev. 2323 - Joel Emer)

Added more uniform support for submodels. So in the base
library there is now support for a database of submodels,
i.e., .apm files whose root is not of asim-type "model".
A cache of this database is kept in <AWBLOCAL>/var, like
the module database, so a rehash of that cache is done
with the asim-shell command "rehash models" as well as
will a simple "rehash".

And in apm-edit, the box in the lower left showing
alternative modules lists submodels as alternatives, and
the "refresh" button (the terminology shouldn't be
different) will rehash the submodel cache.

Joel

----------
spartha1    Date: Fri May 25 16:15:59 EDT 2007  CSN: CSN-asimcore-103
                  Fri May 25 20:15:59 UTC 2007


Directory lib/libasim/include/asim
 item.h                    Locally Modified          102 

Directory lib/libdral/src
 dralServer.cpp            Locally Modified          102 

Updating with simcore changes (rev. 2324 - Brian Slechta)

made minor changes to support dral/ptv api and its usage in axp.

----------
spartha1    Date: Fri May 25 16:23:42 EDT 2007  CSN: CSN-asimcore-104
                  Fri May 25 20:23:42 UTC 2007


Directory tools/scripts
 regression.launcher       Locally Modified          103 
 asim-run                  Locally Modified          103 
 asim-batch                Locally Modified          103 

Updating with simcore changes (rev. 2325 - Brian Slechta)

added support for virtual netbatch. the flow has been tested in MMDC using
regular netbatch. the benchmarks are setup in the local workspace. run areas
and executables are rsync'd to the remote area, the runs are sent to netbach
to run in the remote area, and funally the results are then rsync'd back to the
workspace.

i will now test in AN using virtual netbatch options.

----------
spartha1    Date: Fri May 25 16:26:39 EDT 2007  CSN: CSN-asimcore-105
                  Fri May 25 20:26:39 UTC 2007


Directory libperl/Asim/lib/Asim/Package
 DB.pm                     Locally Modified          104 

Directory libperl/Asim/lib/Asim
 UnionDir.pm               Locally Modified          104 

Directory tools/scripts
 regression.launcher       Locally Modified          104 
 asim-run                  Locally Modified          104 

Updating with simcore changes (rev. 2326 - Brian Slechta)

fixes to eliminate uses of undefined variables in the perl modules. when run
on certain machines, the number of warning makes asim tool almost unusable.

fixes to the support for remote virtual netbatch. it "seems" to be working,
but i cannot get the test environment to work. <fingers crossed>

----------
spartha1    Date: Fri May 25 16:28:14 EDT 2007  CSN: CSN-asimcore-106
                  Fri May 25 20:28:14 UTC 2007


Directory tools/scripts
 asim-run                  Locally Modified          105 

Updating with simcore changes (rev. 2327 - Brian Slechta)

oops. left a debug message in there. :)
----------
spartha1    Date: Fri May 25 16:30:27 EDT 2007  CSN: CSN-asimcore-107
                  Fri May 25 20:30:27 UTC 2007


Directory libperl/Asim/lib/Asim
 Util.pm                   Locally Modified          106 

Directory tools/scripts
 regression.launcher       Locally Modified          106 
 asim-run                  Locally Modified          106 
 asim-batch                Locally Modified          106 

Updating with simcore changes (rev. 2329 - Brian Slechta)

some fixes and additions for remote virtual netbatch. i have been sucessful
with running regression on an_vp remote pool. :)

----------
spartha1    Date: Fri May 25 16:32:04 EDT 2007  CSN: CSN-asimcore-108
                  Fri May 25 20:32:04 UTC 2007


Directory tools/scripts
 asimstarter.in            Locally Modified          107 

Updating with simcore changes rev. 2330 (Angshu Parashar)

Added path information for hasim-front-panel to asimstarter.in

----------
spartha1    Date: Fri May 25 16:49:16 EDT 2007  CSN: CSN-asimcore-109
                  Fri May 25 20:49:16 UTC 2007


Directory libperl/Asim/lib/Asim
 Inifile.pm                Locally Modified          108 
 Model.pm                  Locally Modified          108 
 Workspace.pm              Locally Modified          108 

Updating with simcore changes (rev. 2332 - Joel Emer)

Establishment of a systematic convention for including class information
in .ini files. The convention is there for models and workspaces, but
not really used for anything yet.

Joel

----------
spartha1    Date: Fri May 25 17:13:33 EDT 2007  CSN: CSN-asimcore-110
                  Fri May 25 21:13:33 UTC 2007


Directory lib/libasim/include/asim
 module.h                  Locally Modified          109 
 mm.h                      Locally Modified          109 

Directory lib/libasim/src
 module.cpp                Locally Modified          109 

Directory modules/system
 multi_chip_common_system_v2.awb Locally Modified          109 

Updating with simcore changes (rev 2334 - Carl Beckmann)

- cleaned up multithreading support, so #ifdefs are not needed to enable it
(feedback from code review). Also added multithreading params to the
multi-chip controller version 2 (they are disabled by default).

----------
spartha1    Date: Fri May 25 17:16:12 EDT 2007  CSN: CSN-asimcore-111
                  Fri May 25 21:16:12 UTC 2007


Directory tools/scripts
 asim-run                  Locally Modified          110 

Updating with simcore changes (rev. 2335 - Brian Slechta)

fixes for asim-run bugs.

asim-run does not correctly pass build options to local model build
asim-run: rsync of binary to remote host fails if model name is
different from experiment name

also, added optional timestamps to asim-run output. use --printtimes or
PRINT_TIMES=1 in your asimrc.

----------
spartha1    Date: Fri Jun  1 16:00:11 EDT 2007  CSN: CSN-asimcore-112
                  Fri Jun  1 20:00:11 UTC 2007


Directory .
 configure                 Locally Modified          111 
 configure.in              Locally Modified          111 

Directory libperl/Asim/lib/Asim
 Inifile.pm                Locally Modified          111 
 Model.pm                  Locally Modified          111 

Directory tools/scripts
 asimstarter.in            Locally Modified          111 

Directory tools/awb
 Makefile.in               Locally Modified          111 
 apm-find-replace/         Locally Added               0 

Directory tools/awb/apm-find-replace
 Makefile.in               Locally Added               0 
 apm_find_replace_head.pl  Locally Added               0 
 apm_find_replace.ui       Locally Added               0 
 apm_find_replace_main.pl  Locally Added               0 
 Makefile.am               Locally Added               0 
 apm_find_replace.ui.h     Locally Added               0 

Directory tools/awb
 Makefile.am               Locally Modified          111 

Updating with simcore changes rev. 2336 (Joel Emer)

Added apm-find-replace a graphical program that can be
used to do bulk replacements of a module across a set of
models.Invoke as: apm-find-replace or apm-find-replace --help
for some documentation.

Changes in Model.pm to add a method to intelligently add
a module to a model.

Changes in Inifile.pm to add a method to back up a file.
Backups are in the GNU emacs style of .~<version>~.

Joel

----------
spartha1    Date: Fri Jun  1 16:38:24 EDT 2007  CSN: CSN-asimcore-113
                  Fri Jun  1 20:38:24 UTC 2007


Directory tools/scripts
 regression.launcher       Locally Modified          112 
 regression.verifier       Locally Modified          112 
 asim-run                  Locally Modified          112 

Updating with simcore changes rev. 2337 (Brian Slechta)

made changes to asim-run to support a faster local build. namely, i added the
ability to fork each build/setup to its own process to achieve greater
parallelism. make sure you can handle that many builds at once (eg. use
distcc). second, added timestamps and pids to output and logs. third, added
ability to control the distcc "-j" level. this is most useful when you are
parallelizing many builds.

WARNING: this forking is still relatively experimental

new options are (params and asimr variables):

--printtimes!, PRINT_TIMES, defaults to 1
--forklocal!, FORK_LOCAL, defaults to 0
--distccjlevel, DISTCC_JLEVEL, defaults to ""

added header to all three scripts for perl syntax highlighting in emacs.

----------
spartha1    Date: Fri Jun  1 16:40:10 EDT 2007  CSN: CSN-asimcore-114
                  Fri Jun  1 20:40:10 UTC 2007


Directory modules/system
 single_chip_common_system_v2.awb Locally Modified          113 
 single_chip_clockserver_system.awb Locally Modified          113 
 single_chip_common_system.awb Locally Modified          113 
 single_chip_clockserver_system_v2.awb Locally Modified          113 

Updating with simcore changes (rev. 2338 - Brian Slechta)

added missing PTHREAD_* variables to various systems. copied them from
multichip_common_system.awb

----------
spartha1    Date: Fri Jun  1 16:41:50 EDT 2007  CSN: CSN-asimcore-115
                  Fri Jun  1 20:41:50 UTC 2007


Directory tools/awb/apm-find-replace
 apm_find_replace.ui       Locally Modified          114 
 apm_find_replace.ui.h     Locally Modified          114 

Updating with simcore changes (rev. 2339 - Joel Emer)

Changed layout and added more filtering options.

Joel

----------
spartha1    Date: Fri Jun  1 16:43:29 EDT 2007  CSN: CSN-asimcore-116
                  Fri Jun  1 20:43:29 UTC 2007


Directory tools/scripts
 asim-run                  Locally Modified          115 

Updating with simcore changes (rev. 2340 - Brian Slechta)

fixes for parallel asim-run (ie. forklocal).

the value of forklocal is the *max* number of child forks that can exist (plus
or minus a few). for example, if you set FORK_LOCAL=25 in your asimrc,
asim-run will allow up to 25 simultaneous benchmark setups at once. this will
speed up submissions to netbatch and especially virtual netbatch.

NOTE: forklocal is still beta. use caution. :)

NOTE: try with lower settings of forklocal and if your machine is ok, you can
increase it. you can easily swamp your machine if you set this too high.

----------
spartha1    Date: Fri Jun  1 16:45:34 EDT 2007  CSN: CSN-asimcore-117
                  Fri Jun  1 20:45:34 UTC 2007


Directory tools/scripts
 asim-run                  Locally Modified          116 

Directory lib/libasim/include/asim
 cache.h                   Locally Modified          116 

Updating with simcore changes (rev. 2341 - Brian Slechta)

added basic acessors to the gen_cache_class. made very minor changes to
asim-run.

----------
spartha1    Date: Fri Jun  1 16:47:20 EDT 2007  CSN: CSN-asimcore-118
                  Fri Jun  1 20:47:20 UTC 2007


Directory libperl/Asim/lib/Asim
 Module.pm                 Locally Modified          117 
 Model.pm                  Locally Modified          117 

Directory tools/awb/apm-find-replace
 apm_find_replace.ui       Locally Modified          117 
 apm_find_replace_main.pl  Locally Modified          117 
 apm_find_replace.ui.h     Locally Modified          117 

Updating with simcore changes (rev. 2342 - Joel Emer)

apm-find-relace was updated with enhanced filtering capabilities
and the ability to rename models.

The semantics of find_module_{providing,requiring}() in Asim::Model
and Asim::Module have changed to not include searching of the
modules in a submodel. To get the previous behavior one much first
invoke emded_submodles on the model. The only script that actually
relied on the old semantics was hasim-connect, and it has been
updated.

Joel

----------
spartha1    Date: Fri Jun  1 16:48:49 EDT 2007  CSN: CSN-asimcore-119
                  Fri Jun  1 20:48:49 UTC 2007


Directory tools/scripts
 asim-batch                Locally Modified          118 

Updating with simcore changes (rev. 2343 - Sailashri Parthasarathy)

Minor fix to asim-batch

----------
spartha1    Date: Fri Jun  1 16:50:46 EDT 2007  CSN: CSN-asimcore-120
                  Fri Jun  1 20:50:46 UTC 2007


Directory tools/scripts
 asim-run                  Locally Modified          119 

Updating with simcore changes (rev. 2344 - Michael Powell)

Bugfix to asim-run suggested by adhilton. $bm_name had been converted
to local variable and was being used uninitialized in various places. Fixed
that.

Note: this fix is barely tested and I'm still getting lots of errors from
regression.launcher, but I think this is a better state than it was in.

----------
spartha1    Date: Sat Jun  2 08:44:49 EDT 2007  CSN: CSN-asimcore-121
                  Sat Jun  2 12:44:49 UTC 2007


Directory tools/scripts
 asim-run                  Locally Modified          120 

Directory lib/libasim/include/asim
 mesg.h                    Locally Modified          120 

Directory base
 param.cpp                 Locally Modified          120 

Updating with simcore changes (rev. 2345 - Brian Slechta)

did a *lot* of cleanup in asim-run. the major changes include the explicit
passing of variables to functions so that we can avoid all the problems of
using the global variables. this seems to fix all of the remaining problems
that i am aware of. both local build and batch build modes seem to work great
now. <fingers_crossed> also, i fixed the "use of unitialized variables" in
PutEnv. the rest of the changes are just cleanup.

added WARN and WARNX to mesg.h. these macros are like ASSERT but they do not
kill the program.

----------
spartha1    Date: Sat Jun  2 08:46:29 EDT 2007  CSN: CSN-asimcore-122
                  Sat Jun  2 12:46:29 UTC 2007


Directory lib/libawb
 model.cpp                 Locally Modified          121 

Updating with simcore changes (rev. 2346 - Sailashri Parthasarathy)

Fixed the "Unimplemented configuration version" error that occured when a .apm file was modified using apm-edit. Since the version number was changed from 2.0 to 2.1, the check for version number was modified to allow any version 2.*.

----------
spartha1    Date: Sat Jun  2 08:48:13 EDT 2007  CSN: CSN-asimcore-123
                  Sat Jun  2 12:48:13 UTC 2007


Directory libperl/Asim/lib/Asim
 Inifile.pm                Locally Modified          122 
 Model.pm                  Locally Modified          122 

Updating with simcore changes (rev. 2347 - Joel Emer)

Added a utility method to check if a file has been modified
since it was opened. To be useful, this method needs to
be used when the file is locked.

----------
spartha1    Date: Sat Jun  2 08:49:27 EDT 2007  CSN: CSN-asimcore-124
                  Sat Jun  2 12:49:27 UTC 2007


Directory tools/scripts
 asim-run                  Locally Modified          123 

Updating with simcore changes (rev. 2348 - Brian Slechta)

small but very important typo fix. :(

----------
spartha1    Date: Sat Jun  2 08:51:12 EDT 2007  CSN: CSN-asimcore-125
                  Sat Jun  2 12:51:12 UTC 2007


Directory modules/power_model
 null_power_model.h        Locally Modified          124 

Updating with simcore changes (rev. 2349 - Sari Coumeri)

* Updated null_power_model.h constructors for new template name member
added to power macro classes. (SLC)

----------
spartha1    Date: Sat Jun  2 08:57:59 EDT 2007  CSN: CSN-asimcore-126
                  Sat Jun  2 12:57:59 UTC 2007


Directory libperl/Asim/lib/Asim
 Model.pm                  Locally Modified          125 

Updating with simcore changes (rev. 2351 - Sailashri Parthasarathy)

Minor re-arrangement in the code.

----------
spartha1    Date: Sat Jun  2 08:59:41 EDT 2007  CSN: CSN-asimcore-127
                  Sat Jun  2 12:59:41 UTC 2007


Directory tools/scripts
 asim-run                  Locally Modified          126 

Updating with simcore changes (rev. 2352 - Brian Slechta)

fixes for the following asim bugs have already been checked in.

asim-run does not correctly pass build options to local model build
asim-run: rsync of binary to remote host fails if model name is different from experiment name

i have done a lot of re-factoring and code cleanup. i fixed some issues
around the exit codes and the handling of certain error conditions. i unified
the forking mechanism with batch and local builds. i added better debug
information to the debug_outfile. other miscellaneous changes.

----------
spartha1    Date: Sat Jun  2 09:06:33 EDT 2007  CSN: CSN-asimcore-128
                  Sat Jun  2 13:06:33 UTC 2007


Directory tools/awb/awb2
 awb_runlog.ui.h           Locally Modified          127 
 awb_dialog.ui             Locally Modified          127 
 awb_dialog.ui.h           Locally Modified          127 
 awb_runlog.ui             Locally Modified          127 

Updating with simcore changes (rev. 2353 - Joel Emer)

Added an 'Admin' tab to awb. This tab allows one to create
and switch workspaces, checkout and update packages. Some
additional functionaly is disabled pending more support
for interactive responses in a graphical environment in
asim-shell.

Partial fix for awb sometimes not exiting completely and
the 'Kill' button not seeming to function in the run log.
Problems still arise when the subprocess does not respond
to a SIGPIPE.

----------
spartha1    Date: Sat Jun  2 09:10:03 EDT 2007  CSN: CSN-asimcore-129
                  Sat Jun  2 13:10:03 UTC 2007


Directory lib/libasim/include/asim
 mm.h                      Locally Modified          128 

Updating with simcore changes (rev. 2354 - Sailashri Parthasarathy)

-Multithreaded simulation support
Added locks around the freelist operations

----------
spartha1    Date: Sat Jun  2 09:14:00 EDT 2007  CSN: CSN-asimcore-130
                  Sat Jun  2 13:14:00 UTC 2007


Directory libperl/Asim/lib/Asim
 Edit/                     Locally Added               0 

Directory libperl/Asim/lib/Asim/Edit
 Noninteractive.pm         Locally Added               0 
 Interactive.pm            Locally Added               0 

Directory libperl/Asim/lib/Asim
 Edit.pm                   Locally Modified          129 

Updating with simcore changes (rev. 2355 - Joel Emer)

Minor reorganization of interactive dialog module in
preparation for adding a graphical version of the dialogs.

----------
spartha1    Date: Sat Jun  2 09:15:41 EDT 2007  CSN: CSN-asimcore-131
                  Sat Jun  2 13:15:41 UTC 2007


Directory libperl/Asim/lib/Asim
 Model.pm                  Locally Modified          130 

Directory tools/awb/awb2
 awb_runlog.ui.h           Locally Modified          130 
 awb_dialog.ui             Locally Modified          130 
 awb_dialog.ui.h           Locally Modified          130 
 awb_runlog.ui             Locally Modified          130 

Updating with simcore changes (rev. 2356 - Joel Emer)

Major rework of runlog dialog. The runlog is now based on
QT's QProcess class. Implemenation is more straightforward
and both the 'Kill' and 'Okay' buttons are responsive. Only
persistent bug is that kill doesn't kill the entire process
tree only the parent.

----------
spartha1    Date: Sat Jun  2 09:17:13 EDT 2007  CSN: CSN-asimcore-132
                  Sat Jun  2 13:17:13 UTC 2007


Directory libperl/AsimShell/lib
 AsimShell.pm              Locally Modified          131 

Directory libperl/Asim
 MANIFEST                  Locally Modified          131 

Updating with simcore changes (rev. 2357)

Added Asim::Edit::{Interactive,Noninteractive}.pm to MANIFEST and
fixed order of initialization of AsimShell::term wrt setting
interaction mode.

----------
spartha1    Date: Sat Jun  2 09:18:36 EDT 2007  CSN: CSN-asimcore-133
                  Sat Jun  2 13:18:36 UTC 2007


Directory etc
 awb.config.template.in    Locally Modified          132 

Updating with simcore changes (rev. 2358 - Joel Emer)

Updated workspace version of awb.config for shared workspace to avoid
upgrade warnings.

----------
spartha1    Date: Sat Jun  2 09:20:19 EDT 2007  CSN: CSN-asimcore-134
                  Sat Jun  2 13:20:19 UTC 2007


Directory tools/awb/awb2
 awb_dialog.ui             Locally Modified          133 
 awb_dialog.ui.h           Locally Modified          133 

Updating with simcore changes (rev. 2359 - Joel Emer)

Added controls to awb to separate the name of the repositories from
the versions (branches) of the repositories.

----------
spartha1    Date: Sat Jun  2 09:21:38 EDT 2007  CSN: CSN-asimcore-135
                  Sat Jun  2 13:21:38 UTC 2007


Directory tools/awb/awb2
 awb_dialog.ui.h           Locally Modified          134 

Updating with simcore changes (rev. 2360 - Joel Emer)

Tool menu item 'Find/Replace' that launches apm-find-replace
in the background.

----------
jsemer      Date: Sun Jun  3 18:31:59 EDT 2007  CSN: CSN-asimcore-136
                  Sun Jun  3 22:31:59 UTC 2007


Directory libperl/Asim/lib/Asim
 Base.pm                   Locally Modified          135 
 Package.pm                Locally Modified          135 

Directory libperl/Asim/lib/Asim/Repository
 DB.pm                     Locally Modified          135 

Directory libperl/Asim/lib/Asim
 Repository.pm             Locally Modified          135 
 Workspace.pm              Locally Modified          135 

Directory tools/awb/awb2
 awb_dialog.ui             Locally Modified          135 
 awb_dialog.ui.h           Locally Modified          135 

Updating with simcore changes (rev. 2361 - Joel Emer)

Added ability to open grapical browsers for packages and 
repositories. They can be accessed through the 'Admin'
tab of awb.

----------
jsemer      Date: Sun Jun  3 18:59:28 EDT 2007  CSN: CSN-asimcore-137
                  Sun Jun  3 22:59:28 UTC 2007


Directory etc
 asim.pack                 Locally Modified          135 

Added BrowseURLs to repositories.

----------
jsemer      Date: Sun Jun  3 20:53:42 EDT 2007  CSN: CSN-asimcore-138
                  Mon Jun  4 00:53:42 UTC 2007


Directory libperl/Asim/lib/Asim
 Base.pm                   Locally Modified          136 

Directory tools/awb/awb2
 awb_dialog.ui.h           Locally Modified          136 

Updating with simcore changes (rev. 2361 - Joel Emer)

Improved error checking for browsing.

----------
spartha1    Date: Fri Jun 29 15:21:31 EDT 2007  CSN: CSN-asimcore-139
                  Fri Jun 29 19:21:31 UTC 2007


Directory tools/scripts
 create-benchmark-file     Locally Modified          138 
 asim-run                  Locally Modified          138 
 asim-batch                Locally Modified          138 

Updating with simcore changes (rev. 2363 - Brian Slechta)

fixed create-benchmark-file to work with NLIT traces using multi.cfx. this
script should now work properly with all traces currently in the Master.tlist.

created a special rsync function in asim-run that can be modified to try on
errors. it still does not rety anything, but the framework is there.

added rsync error checking and rety to asim-batch. if rsync has a non-zero
exit code, it will retry a bunch of times.

----------
spartha1    Date: Fri Jun 29 15:24:41 EDT 2007  CSN: CSN-asimcore-140
                  Fri Jun 29 19:24:41 UTC 2007


Directory tools/scripts
 fetch-trace               Locally Modified          139 

Directory tools/scripts/bm/tracecache
 multi.cfx                 Locally Modified          139 
 multi.setup               Locally Modified          139 

Directory tools/scripts
 create-benchmark-file     Locally Modified          139 
 asim-run                  Locally Modified          139 

Directory tools/awb/amc
 amc.cpp                   Locally Modified          139 
 amc.h                     Locally Modified          139 

Directory lib/libawb
 model.cpp                 Locally Modified          139 
 model.h                   Locally Modified          139 
 util.cpp                  Locally Modified          139 
 util.h                    Locally Modified          139 
 benchmark_runner.cpp      Locally Modified          139 
 benchmark.cpp             Locally Modified          139 

Updating with simcore changes (rev. 2364 - Brian Slechta)

fixes for the following asim bugs:

tools: create-benchmark-file does not support NLIT traces
tools: amc benchmark setup takes 7.5 seconds with multi.cfx and single.cfx
tools: multi.cfx only works with N=2 traces
asim-run: --buildarea option is a bit brain dead

----------
spartha1    Date: Fri Jun 29 15:26:37 EDT 2007  CSN: CSN-asimcore-141
                  Fri Jun 29 19:26:37 UTC 2007


Directory tools/awb/amc
 amc.cpp                   Locally Modified          140 
 amc.h                     Locally Modified          140 

Updating with simcore changes (rev. 2365 - Brian Slechta)

I broke the nightlies with my last commit!!! This should fix the problem. I
always do this. I always miss some little mundane detail. :(

Anyway, this should fix amc benchmark setup issues. They should now properly
find the model executable in the "run" files.

----------
spartha1    Date: Fri Jun 29 15:28:31 EDT 2007  CSN: CSN-asimcore-142
                  Fri Jun 29 19:28:31 UTC 2007


Directory tools/scripts
 asim-run                  Locally Modified          141 

Directory etc
 asimrc.template           Locally Modified          141 

Updating with simcore changes (rev. 2366 - Krishna Rangan)

- support to run MT apps on multi-core systems.

----------
spartha1    Date: Fri Jun 29 15:33:04 EDT 2007  CSN: CSN-asimcore-143
                  Fri Jun 29 19:33:04 UTC 2007


Directory libperl/Asim/lib/Asim/Package
 Svn.pm                    Locally Modified          142 
 Branch.pm                 Locally Modified          142 

Updating with simcore changes (rev. 2367 - Carl Beckmann)

- Fixed the "branch package" command for SVN packages in asim-shell.
The semantics are a little different than the old CVS version of this command.
You used to have to commit all your changes before creating a branch,
and now you can create a branch even if you have uncommitted changes in
your working copy. Your working copy will be switched over to the new
branch, and your uncommitted changes will still be there.

Also, you can now create a branch from another branch.

Unlike the old CVS version, your admin/packages file will *not* be
renamed to the new branch name, nor will you get a new CSN series starting
at 1. This is because CSN numbers track the SVN revision numbers, which are
global across the trunk and all branches (unlike CVS where they were
hierarchical).

As a BKM for creating branches, I would like to suggest using all upper case,
with a short descriptive title and a date.

----------
spartha1    Date: Fri Jun 29 15:35:41 EDT 2007  CSN: CSN-asimcore-144
                  Fri Jun 29 19:35:41 UTC 2007


Directory tools/scripts
 asim-run                  Locally Modified          143 

Updating with simcore changes (rev. 2368 - Krishna Rangan)

- corrected the stale reference to FullPath routine.

----------
spartha1    Date: Fri Jun 29 15:37:29 EDT 2007  CSN: CSN-asimcore-145
                  Fri Jun 29 19:37:29 UTC 2007


Directory tools/scripts
 fetch-trace               Locally Modified          144 

Updating with simcore changes (rev. 2369 - Carl Beckmann)

- Patch provided by Steven King, that allows DPG fetch_trace to be
disabled if DPG_FETCH_TRACE set to the empty string or 0 in the asimrc file.
This is useful if fetch_trace is not available at your site.
Rsync also prints progress as it fetches from the MMDC trace disks.

----------
spartha1    Date: Fri Jun 29 15:39:38 EDT 2007  CSN: CSN-asimcore-146
                  Fri Jun 29 19:39:38 UTC 2007


Directory modules/controller/classic
 control_x86.cpp           Locally Modified          145 
 main_x86.cpp              Locally Modified          145 

Updating with simcore changes (rev. 2370 - Chris Weaver)

compile fixes

----------
spartha1    Date: Fri Jun 29 15:43:37 EDT 2007  CSN: CSN-asimcore-147
                  Fri Jun 29 19:43:37 UTC 2007


Directory tools/scripts
 asim-run                  Locally Modified          145 

Updating with simcore changes (rev. 2372 - Krishna Rangan)

- fix for attempting to read nthreds when no argument to experiment is available.

----------
spartha1    Date: Fri Jun 29 16:04:03 EDT 2007  CSN: CSN-asimcore-148
                  Fri Jun 29 20:04:03 UTC 2007


Directory lib/libasim/include/asim
 port.h                    Locally Modified          147 

Updating with simcore changes (rev. 2375 - Brian Slechta)

added Look() and Delay() functions to BufferStorage and StallPort. these were
added to facillitate the stalling of longer latency ports.

----------
spartha1    Date: Fri Jun 29 16:36:48 EDT 2007  CSN: CSN-asimcore-149
                  Fri Jun 29 20:36:48 UTC 2007


Directory lib/libasim/include/asim
 syntax.h                  Locally Modified          148 

Updating with simcore changes (rev. 2376 - Krishna Rangan)

- revised UINT128 declaration that causes gcc 3.4.3 compiler
to hang on 64 bit machines.

----------
spartha1    Date: Fri Jun 29 16:39:54 EDT 2007  CSN: CSN-asimcore-150
                  Fri Jun 29 20:39:54 UTC 2007


Directory modules/power_model
 null_power_model.h        Locally Modified          149 

Updating with simcore changes (rev. 2377 - Sari Coumeri)

* Added empty bus power macro calls to null_power_model (SLC)

----------
spartha1    Date: Fri Jun 29 16:41:17 EDT 2007  CSN: CSN-asimcore-151
                  Fri Jun 29 20:41:17 UTC 2007


Directory tools/scripts
 regression.verifier       Locally Modified          150 

Updating with simcore changes (rev. 2378 - Krishna Rangan)

- check for a failure file prior to a check for submitted failure; this
would fix an apparent failure in the regressions, that was missed by verifier.


----------
spartha1    Date: Fri Jun 29 16:43:07 EDT 2007  CSN: CSN-asimcore-152
                  Fri Jun 29 20:43:07 UTC 2007


Directory lib/libasim/include/asim
 mm.h                      Locally Modified          151 

Updating with simcore changes (rev. 2379 - Carl Beckmann)

- removed unnecessary freelist locks, and added a debug option to poison
smart pointer memory after deleting it.

----------
spartha1    Date: Fri Jun 29 16:44:35 EDT 2007  CSN: CSN-asimcore-153
                  Fri Jun 29 20:44:35 UTC 2007


Directory lib/libasim/include/asim
 mm.h                      Locally Modified          152 

Updating with simcore changes (rev. 2380 - Carl Beckmann)

- Fixed a race condition between pre-allocate and operator new in MM pointers,
that showed up in the multithreaded runs.

----------
spartha1    Date: Fri Jun 29 16:45:57 EDT 2007  CSN: CSN-asimcore-154
                  Fri Jun 29 20:45:57 UTC 2007


Directory lib/libasim/include/asim
 cache.h                   Locally Modified          153 

Updating with simcore changes (rev. 2381 - Carl Beckmann)

- fix for LRU update (provided by Drew Hilton)

----------
jsemer      Date: Thu Jul 26 14:26:38 EDT 2007  CSN: CSN-asimcore-155
                  Thu Jul 26 18:26:38 UTC 2007


Directory tools/scripts
 asimstarter.in            Locally Modified          154 

Updating with simcore changes (rev. 2404 - Michael Adler)

Add hasim-bsc-mkdepend.

----------
spartha1    Date: Fri Jul 27 17:07:53 EDT 2007  CSN: CSN-asimcore-156
                  Fri Jul 27 21:07:53 UTC 2007


Directory tools/scripts
 fetch-trace               Locally Modified          155 

Updating with simcore changes (rev. 2387 - Brian Slechta)

added some debug features to fetch-trace. should not change baseline
functionality.

----------
spartha1    Date: Fri Jul 27 17:09:36 EDT 2007  CSN: CSN-asimcore-157
                  Fri Jul 27 21:09:36 UTC 2007


Directory lib/libasim/include/asim
 item.h                    Locally Modified          156 

Directory lib/libdral/include/asim
 dralServer.h              Locally Modified          156 

Directory lib/libdral/src
 dralServer.cpp            Locally Modified          156 

Updating with simcore changes (rev. 2388 - Brian Slechta)

augmented the DRAL/PTV API to support reference counting on event records.
this uses the existing ptlib reference counting feature. you can use
reference counting to allow multiple objects share the same PTV record. for
example, a cbox message can share the parent idi message's ptv record. here
is an example using the ASIM_ITEM_CLASS API in item.h.

IDI_MSG_CLASS::IDI_MSG_CLASS(...)
{
EVENT(OpenEventRec());
}

IDI_MSG_CLASS::~IDI_MSG_CLASS()
{
EVENT(CloseEventRec());
}

CBOX_MSG_CLASS::CBOX_MSG_CLASS(IDI_MSG_CLASS *idi_msg, ...)
{
// this is the prefered method of inheriting ptv events.
EVENT(RefEventRec(idi_msg));

// *** OR ***

// this is another way to slice it, though not preferred.
// users should not play with ids from the api.
UINT32 did = idi_msg->GetRecId();
EVENT(RefEventRec(did));

// *** OR ***

// alternatively, this is the hackish way of doing it
// this is not good. and you should not close the record
// in the destructor. this can cause lots of issues
// if the idi_msg dies before the cbox_msg
EVENT(SetRecId(idi_msg->GetRecId()));
}

CBOX_MSG_CLASS::CBOX_MSG_CLASS(IDI_MSG_CLASS *idi_msg, ...)
{
// must close when using RecEventRec(). do *not* use this
// if you just manually set the id via SetRecId().
EVENT(CloseEventRec());
}

----------
spartha1    Date: Fri Jul 27 17:46:09 EDT 2007  CSN: CSN-asimcore-158
                  Fri Jul 27 21:46:09 UTC 2007


Directory lib/libasim/include/asim
 item.h                    Locally Modified          157 

Updating with simcore changes (rev. 2389 - Brian Slechta)

cleaned up item.h with some comments for the DRAL/PTV functions.

----------
emer        Date: Sat Aug  4 12:52:03 EDT 2007  CSN: CSN-asimcore-159
                  Sat Aug  4 16:52:03 UTC 2007


Directory etc/repositories.d
 fast.pack                 Locally Added               0 

Added fast repository.

----------
spartha1    Date: Fri Aug 10 14:39:35 EDT 2007  CSN: CSN-asimcore-160
                  Fri Aug 10 18:39:35 UTC 2007


Directory modules/power_model
 null_power_model.awb      Locally Modified          159 

Updating with simcore changes (rev. 2393 - Michael Powell)

Added PROJECT_NAME parameter to null_power_model.awb for use
in selectively enabling power macros. Set default value to "nhm."

--mdpowel1

----------
spartha1    Date: Fri Aug 10 14:43:02 EDT 2007  CSN: CSN-asimcore-161
                  Fri Aug 10 18:43:02 UTC 2007


Directory libperl/AsimShell/lib/AsimShell
 Help.pm                   Locally Modified          160 
 Completion.pm             Locally Modified          160 
 Commands.pm               Locally Modified          160 

Directory libperl/AsimShell/lib
 AsimShell.pm              Locally Modified          160 

Directory libperl/Asim/lib/Asim/Package
 Svn.pm                    Locally Modified          160 

Updating with simcore changes (rev. 2395 - Carl Beckmann)

- Implemented a "update bundle" command in asim-shell, that honors
version tags containing either CSN numbers or SVN branch or tag
specifiers, to give you functionality akin to CVS "sticky tags".
For example, if you define a bundle that uses specific stable versions
of certain packages, you can "update bundle <bundle>/<tag>" and always
get exactly those versions (it will not clobber them with the latest
version). this is useful if you want to define a bundle where one or
two packages are at HEAD and will get updated, and the others are at
specific versions and will stay stable.

You can also use "update bundle" to switch to a branch (i.e. a bundle
containing one or more packages on a branch), or to switch from the branch
back to the trunk. "Update bundle" is smart enough to use the "svn switch"
command instead of "svn update" when changing between branches/tags or
the trunk of repository.

Also cleaned up a few minor code and documentation issues in the
perl modules.

----------
spartha1    Date: Fri Aug 10 14:44:30 EDT 2007  CSN: CSN-asimcore-162
                  Fri Aug 10 18:44:30 UTC 2007


Directory libperl/AsimShell/lib/AsimShell
 Commands.pm               Locally Modified          161 

Updating with simcore changes (rev. 2396 - Carl Beckmann)

- fixed a bug in "asim-shell clean package" that was causing it to spew
forever when the workspace uses public packages.

----------
spartha1    Date: Fri Aug 10 14:45:57 EDT 2007  CSN: CSN-asimcore-163
                  Fri Aug 10 18:45:57 UTC 2007


Directory modules/controller/classic
 args.cpp                  Locally Modified          162 

Updating with simcore changes (rev. 2397 - Carl Beckmann)

- Bug fix: no error message on bad -cfg file.

----------
spartha1    Date: Fri Aug 10 14:47:53 EDT 2007  CSN: CSN-asimcore-164
                  Fri Aug 10 18:47:53 UTC 2007


Directory modules/controller/classic
 args.cpp                  Locally Modified          163 

Updating with simcore changes (rev. 2398 - Carl Beckmann)

- Bug fix: -cfg file cannot deal with trailing white space.


----------
spartha1    Date: Fri Aug 10 14:51:01 EDT 2007  CSN: CSN-asimcore-165
                  Fri Aug 10 18:51:01 UTC 2007


Directory libperl/AsimShell/lib/AsimShell
 Help.pm                   Locally Modified          164 

Directory libperl/Asim/lib/Asim/Package
 Svn.pm                    Locally Modified          164 

Directory libperl/Asim/lib/Asim
 Package.pm                Locally Modified          164 

Updating with simcore changes (rev. 2402 - Carl Beckmann)

- Added the ability in SVN packages and bundles to check out or update to
a specific version along a branch. This capability evidently already
existed for CVS packages, and the SVN implementation is compatible with it,
at least in spirit. The following syntax is now supported for tags in
asim-shell package commands, and in bundle specifications:

HEAD - the latest revision on the main trunk
<branchname> - the latest revision on the named branch
CSN-<package>-<number> - a specific revision on the main trunk
CSN-<branchname>-<number> - a specific revision on a branch
<number> - a specific revision on the main trunk
<branchname>:<number> - a specific revision on a branch

Note that unlike in CVS where CSN numbers started at 1 again with each branch,
in SVN the branch shares the same revision number space with the main trunk,
so the numbers keep incrementing, and the branch is simply distinguished
by <branchname>.



----------
spartha1    Date: Fri Aug 10 14:52:19 EDT 2007  CSN: CSN-asimcore-166
                  Fri Aug 10 18:52:19 UTC 2007


Directory libperl/Asim/lib/Asim
 Repository.pm             Locally Modified          165 

Updating with simcore changes (rev. 2403 - Carl Beckmann)

- Fixed "checkout package" command to recognize branch and version syntax
for tags in the SVN case.

----------
spartha1    Date: Fri Aug 10 15:12:46 EDT 2007  CSN: CSN-asimcore-167
                  Fri Aug 10 19:12:46 UTC 2007


Directory lib/libawb
 model_builder.cpp         Locally Modified          166 
 module.cpp                Locally Modified          166 
 module.h                  Locally Modified          166 

Updating with simcore changes (rev. 2406 - Krishna Rangan)

- added a tag to supply special include arguments used in
compilation. This implementation is specific; a generic
method to feed in special compiler flags and options with
or without file args would be useful.

----------
spartha1    Date: Fri Aug 10 15:14:06 EDT 2007  CSN: CSN-asimcore-168
                  Fri Aug 10 19:14:06 UTC 2007


Directory lib/libasim/include/asim
 port.h                    Locally Modified          167 

Directory modules/power_model
 null_power_model.h        Locally Modified          167 

Updating with simcore changes (rev. 2407 - Abhishek Bhattacharjee)

Changes made to accomodate integrated power macro calls in ports for
models using the power infrastructure. In port.h, the access type of
the private members in ReadPort, WritePort, ReadSkidPort,
WriteSkidPort etc. are changed to protected. This is so that the
PowerReadPort, PowerWritePort etc. classes in the asim-power package
derived from the classes in port.h have access to those members as
well.
null_power_model.h has been modified to include the null model for the
power ports.

----------
emer        Date: Tue Aug 14 17:35:11 EDT 2007  CSN: CSN-asimcore-169
                  Tue Aug 14 21:35:11 UTC 2007


Directory etc
 asim.pack                 Locally Modified          168 

Added package for FPGA platforms.

----------
jsemer      Date: Mon Aug 27 13:20:36 EDT 2007  CSN: CSN-asimcore-170
                  Mon Aug 27 17:20:36 UTC 2007


Directory libperl/Asim/lib/Asim/Module
 SourceList.pm             Locally Added               0 

Directory libperl/Asim/lib/Asim
 Module.pm                 Locally Modified          169 

Directory libperl/Asim
 MANIFEST                  Locally Modified          169 

Updating with simcore changes (rev. 2422 - Angshuman Parashar)

Added support for a new AWB directive %sources, which is
used to specify list(s) of source files for a module. The
directive takes two switches: '-t' specifies the type of
source file (e.g., CPP, VERILOG, VHDL, BSV, etc.), and
'-v' specifies the visibility of the list of files (PUBLIC
or PRIVATE).

Example usage:
    %sources -t CPP -v PRIVATE foo.cpp bar.cpp baz.cpp
    %sources -t CPP -v PUBLIC  foo.h bar.h

The directives %private and %public are now deprecated.
However, for backward compatibility with existing .awb
files and with tools such as apm-edit, these directives,
as well as the Module.pm interfaces public() and private()
continue to work, although they are inefficient since they
are implemented as wrappers around the %sources framework.
Module writers and tool writers are encouraged to use the
new directive/interfaces.

----------
aparasha    Date: Fri Aug 31 17:08:12 EDT 2007  CSN: CSN-asimcore-171
                  Fri Aug 31 21:08:12 UTC 2007


Directory libperl/Asim/lib/Asim
 Module.pm                 Locally Modified          170 


Updating with simcore changes (rev. 2427 - Angshuman Parashar)

- fixed a bug related to the %sources directive.
----------
spartha1    Date: Tue Sep  4 16:55:09 EDT 2007  CSN: CSN-asimcore-172
                  Tue Sep  4 20:55:09 UTC 2007


Directory libperl/Asim/lib/Asim
 PlotStats.pm              Locally Modified          171 
 Stats.pm                  Locally Modified          171 

Updating with simcore changes (rev. 2418 - Alex Settle)

Fixed plot-shell so it no longer produces error messages like
the one below ...
Using a hash as a reference is deprecated at /nfs/sc/proj/epdarch/perf34/amsettle/asim/src/asim-simcore/libperl/Asim/lib/Asim/Stats.pm line 694.

----------
spartha1    Date: Tue Sep  4 16:56:31 EDT 2007  CSN: CSN-asimcore-173
                  Tue Sep  4 20:56:31 UTC 2007


Directory libperl/Asim/lib/Asim/Package
 Svn.pm                    Locally Modified          172 

Updating with simcore changes (rev. 2419 - Sailashri Parthasarathy)

Bug fix - Asim-shell now recognizes svn propset changes

----------
spartha1    Date: Tue Sep  4 16:58:55 EDT 2007  CSN: CSN-asimcore-174
                  Tue Sep  4 20:58:55 UTC 2007


Directory libperl/Asim/lib/Asim/Edit
 Interactive.pm            Locally Modified          173 

Directory libperl/Asim/lib/Asim/Package
 Commit.pm                 Locally Modified          173 

Updating with simcore changes (rev. 2420 - Sailashri Parthasarathy)

Bug fix - Asim-shell now forces an entry of yes or no on a commit, instead of defaulting to no.

----------
spartha1    Date: Tue Sep  4 17:00:27 EDT 2007  CSN: CSN-asimcore-175
                  Tue Sep  4 21:00:27 UTC 2007


Directory libperl/Asim/lib/Asim
 Model.pm                  Locally Modified          174 

Updating with simcore changes (rev. 2421 - Brian Slechta)

added GPROF to the list of options in AWB. we can now build a GPROF model
assuming the Makefile.config will recognize that variable and do the right
thing.

----------
spartha1    Date: Tue Sep  4 17:02:02 EDT 2007  CSN: CSN-asimcore-176
                  Tue Sep  4 21:02:02 UTC 2007


Directory libperl/Asim/lib/Asim/Edit
 Interactive.pm            Locally Modified          175 

Directory libperl/Asim/lib/Asim/Package
 Commit.pm                 Locally Modified          175 

Updating with simcore changes (rev. 2423 - Sailashri Parthasarathy)

Continuation of bug fix to force entry of yes or no on a commit (rev. 2420). Removing references to commit in the sub-routine.

----------
spartha1    Date: Tue Sep  4 17:03:20 EDT 2007  CSN: CSN-asimcore-177
                  Tue Sep  4 21:03:20 UTC 2007


Directory modules/system
 single_chip_common_system.cpp Locally Modified          176 
 multi_chip_common_system.cpp Locally Modified          176 
 single_chip_clockserver_system.cpp Locally Modified          176 

Updating with simcore changes (rev. 2425 - Sari Coumeri)

* Moved when power postprocessing is called to be whenever stats are
dumped (SLC)

----------
spartha1    Date: Tue Sep  4 17:05:06 EDT 2007  CSN: CSN-asimcore-178
                  Tue Sep  4 21:05:06 UTC 2007


Directory tools/scripts
 asim-run                  Locally Modified          177 

Updating with simcore changes (rev. 2428 - Krishna Rangan)

- revised method to calculate pending users job and total asim jobs in
netbtch.

----------
spartha1    Date: Mon Oct  1 17:00:23 EDT 2007  CSN: CSN-asimcore-179
                  Mon Oct  1 21:00:23 UTC 2007


Directory libperl/Asim/lib/Asim/GenCFG
 Auto.pm                   Locally Modified          178 

Directory tools/scripts/bm/tracecache
 multi-tlist.cfx           Locally Modified          178 

Updating with simcore changes (rev. 2429 - Carl Beckmann)

- Support for AWB-friendly generic .cfx files.
Now you can create generic .cfx scripts that get their benchmark name
from what follows .cfx in the directory path, but there is now an additional
Directory() command in GenCFG::Auto that generic .cfx scripts can use to
display a directory of benchmarks that gets displayed in AWB.
(Got this partially from the MT branch, with some additional changes).

Modified the multi-tlist.cfx script so it can be used with AWB. If you make
a copy of (or soft link to) multi-tlist.cfx, then in AWB it will find any
.tlist files in the directory hierarchy below it, and it will set up a
multicore benchmark run to run all the listed traces in parallel on the model.
It works with pure-Asim style multicore models.

----------
spartha1    Date: Mon Oct  1 17:03:30 EDT 2007  CSN: CSN-asimcore-180
                  Mon Oct  1 21:03:30 UTC 2007


Directory libperl/Asim/lib/Asim/Package
 DB.pm                     Locally Modified          179 
 Copy.pm                   Locally Modified          179 
 Cvs.pm                    Locally Modified          179 

Directory libperl/Asim/lib/Asim/Repository
 DB.pm                     Locally Modified          179 

Directory libperl/Asim/lib/Asim
 Util.pm                   Locally Modified          179 
 Repository.pm             Locally Modified          179 

Updating with simcore changes (rev. 2430 - Joel Emer)

Various fixes for properly supporting bitkeeper respositories.

Changes in Package::Copy, Repository::* are for proper elimination of
repository administration files, e.g., CVS/, .svn/ and SCCS/, during
operations on package copies generated with 'use package'.

Package::DB changes are to skip over SCCS/ directories during
various package administration operations.

Util and Package::Cvs chnages are to move cvs version check to
a more reasonable place.

----------
spartha1    Date: Mon Oct  1 17:05:59 EDT 2007  CSN: CSN-asimcore-181
                  Mon Oct  1 21:05:59 UTC 2007


Directory tools/scripts
 regression.launcher       Locally Modified          180 

Updating with simcore changes (rev. 2432 - Krishna Rangan)

- support to allow package experiment directory name to be different from
the package name; this implementation is incomplete but working for list
style regressions.

----------
spartha1    Date: Mon Oct  1 17:07:28 EDT 2007  CSN: CSN-asimcore-182
                  Mon Oct  1 21:07:28 UTC 2007


Directory tools/scripts
 fetch-trace               Locally Modified          181 

Updating with simcore changes (rev. 2433 - Carl Beckmann)

- disabled debug messages, and fixed logic so that traces found in the cache
are really not fetched.

----------
spartha1    Date: Mon Oct  1 17:08:49 EDT 2007  CSN: CSN-asimcore-183
                  Mon Oct  1 21:08:49 UTC 2007


Directory libperl/Asim/lib/Asim
 Inifile.pm                Locally Modified          182 
 Model.pm                  Locally Modified          182 

Updating with simcore changes (rev. 2434 - Michael Adler)

Clean up some apm-edit error messages.

----------
spartha1    Date: Mon Oct  1 17:10:44 EDT 2007  CSN: CSN-asimcore-184
                  Mon Oct  1 21:10:44 UTC 2007


Directory tools/scripts
 regression.launcher       Locally Modified          183 

Updating with simcore changes (rev. 2436 - Krishna Rangan)

- a simple fix to handle packageexps list args correctly.

----------
spartha1    Date: Mon Oct  1 17:14:39 EDT 2007  CSN: CSN-asimcore-185
                  Mon Oct  1 21:14:39 UTC 2007


Directory lib/libasim/include/asim
 plru_masks.h              Locally Added               0 
 cache.h                   Locally Modified          184 

Directory lib/libasim/src
 plru_masks.cpp            Locally Added               0 

Directory lib/libasim
 Makefile.am               Locally Modified          184 

Updating with simcore changes (rev. 2437 - Carl Beckmann)

- Support for different cache replacement algorithms, and bug fixes,
provided by Drew Hilton

----------
spartha1    Date: Mon Oct  1 17:17:45 EDT 2007  CSN: CSN-asimcore-186
                  Mon Oct  1 21:17:45 UTC 2007


Directory modules/controller/classic
 args.cpp                  Locally Modified          185 

Updating with simcore changes (rev. 2440 - Carl Beckmann)

- Bug fix for parameter config file handling

----------
spartha1    Date: Mon Oct  1 17:18:51 EDT 2007  CSN: CSN-asimcore-187
                  Mon Oct  1 21:18:51 UTC 2007


Directory libperl/AsimShell/lib/AsimShell
 Completion.pm             Locally Modified          186 
 Commands.pm               Locally Modified          186 

Directory libperl/AsimShell/lib
 AsimShell.pm              Locally Modified          186 

Directory libperl/Asim/lib/Asim/Repository
 DB.pm                     Locally Modified          186 

Updating with simcore changes (rev. 2442 - Joel Emer)

Bug fix for Perl warning message on asim-shell command line completion.
Resolves mantis bug.

Bug fix for asim-shell command line completion of switches.
Resolves mantis bug.

Allow multiple whitespace characters between words of asim-shell
commands.

Updated command name completion for some asim-shell command names
and switches.

Bug fix for Perl warning message when bundles/ directory does
not exist.

----------
spartha1    Date: Mon Oct  1 17:20:19 EDT 2007  CSN: CSN-asimcore-188
                  Mon Oct  1 21:20:19 UTC 2007


Directory libperl/Asim/lib/Asim
 Module.pm                 Locally Modified          187 

Directory tools/awb/apm-find-replace
 apm_find_replace.ui       Locally Modified          187 
 apm_find_replace.ui.h     Locally Modified          187 

Updating with simcore changes (rev. 2444 - Joel Emer)

Added feature to apm-find-replace to allow bulk changes to
model parameters.

----------
spartha1    Date: Tue Oct  2 14:15:02 EDT 2007  CSN: CSN-asimcore-189
                  Tue Oct  2 18:15:02 UTC 2007


Directory libperl/Asim/lib/Asim/Module
 Param.pm                  Locally Modified          188 

Directory libperl/Asim/lib/Asim
 Base.pm                   Locally Modified          188 
 Module.pm                 Locally Modified          188 
 Model.pm                  Locally Modified          188 

Directory tools/awb/apm-edit
 apm_edit.ui.h             Locally Modified          188 

Updating with simcore changes (rev. 2446 - Joel Emer)

Added (partial) support of submodel parameters.

The parameters in a module within a submodel can now be specified
as global with the --global switch on the %param directive. These
parameters will be visible at the submodel level and thus can be
set in the parent model that includes the submodel. Thus, in
apm-edit a submodel will display parameters that can be updated.

NOTE: this only works for HAsim models, since AMC and its C++
libraries do not yet support this functionality.

The changes in apm-edit were to use the method smart_add_module()
in Asim::Model to add new modules into a model. This functionality
includes the uniform reinsertion of the current child modules of a
module that is being replaced as the children of the new module
and the new capability to preserve the overrides on parameters in
the old module as the same named parameters in the new module.

----------
spartha1    Date: Tue Oct  2 14:18:27 EDT 2007  CSN: CSN-asimcore-190
                  Tue Oct  2 18:18:27 UTC 2007


Directory modules/controller/classic
 args.cpp                  Locally Modified          189 

Updating with simcore changes (rev. 2447 - Pau Cabre)

Fixed a valgrind error

Pau

----------
spartha1    Date: Tue Oct  2 14:20:31 EDT 2007  CSN: CSN-asimcore-191
                  Tue Oct  2 18:20:31 UTC 2007


Directory modules/controller/classic
 control.h                 Locally Modified          190 
 args.cpp                  Locally Modified          190 

Updating with simcore changes (rev. 2448 - Carl Beckmann)

- The classic controller's "-cfg <filename>" command line option
now accepts relative pathnames for <filename>. The path can be
relative to either the current working directory, or in the case
of recursive -cfg files, relative to the directory in which the
enclosing config file resides. In the case of a conflict, a warning
message is issued and the one relative to the enclosing config file
is used.

----------
jsemer      Date: Thu Oct  4 17:07:28 EDT 2007  CSN: CSN-asimcore-192
                  Thu Oct  4 21:07:28 UTC 2007


Directory libperl/Asim/lib/Asim
 Model.pm                  Locally Modified          191 

Directory tools/awb/apm-edit
 apm_edit.ui.h             Locally Modified          191 

Updating with simcore changes (rev. 2449 - Joel Emer)

Gracefully handle .apm files where the root module of a model
does not exist.

----------
mcadler     Date: Wed Oct 17 14:44:00 EDT 2007  CSN: CSN-asimcore-193
                  Wed Oct 17 18:44:00 UTC 2007


Directory libperl/Asim/lib/Asim
 Module.pm                 Locally Modified          192 

Manage scons configuration files.

----------
spartha1    Date: Wed Nov 21 12:06:28 EST 2007  CSN: CSN-asimcore-194
                  Wed Nov 21 17:06:28 UTC 2007


Directory tools/scripts
 asim-batch                Locally Modified          193 

Directory lib/libasim/include/asim
 item.h                    Locally Modified          193 

Directory modules/controller/classic
 args.cpp                  Locally Modified          193 

Directory modules/controller/workbench/simple
 simpleWb.tcl              Locally Modified          193 

Updating with simcore changes (rev. 2450 - Brian Slechta)

enhanced the heartbeat to include MacroInsts in addition to Insts.

add "-pm" for macro instruction heartbeat.

enhanced the ASIM_ITEM with thread id support to be used with PTV event
records.

added option to asim-batch to allow the run logs to be saved so that we can
get at simulator output (like heartbeat for ipc analysis)

----------
spartha1    Date: Wed Nov 21 12:08:02 EST 2007  CSN: CSN-asimcore-195
                  Wed Nov 21 17:08:02 UTC 2007


Directory libperl/Asim/lib/Asim
 Model.pm                  Locally Modified          194 

Directory tools/awb/apm-find-replace
 apm_find_replace.ui.h     Locally Modified          194 

Updating with simcore changes (rev. 2455 - Joel Emer)

Added support in apm-find-replace for changing submodel parameters.

----------
spartha1    Date: Wed Nov 21 12:09:20 EST 2007  CSN: CSN-asimcore-196
                  Wed Nov 21 17:09:20 UTC 2007


Directory modules/power_model
 null_power_model.h        Locally Modified          195 
 null_power_model.awb      Locally Modified          195 

Updating with simcore changes (rev. 2456 - Sari Coumeri)

* Updated null power model for new hit event in cache macro (SLC)

* Updated null power model awb for new default uncore voltage values (SLC)

----------
spartha1    Date: Wed Nov 21 12:14:56 EST 2007  CSN: CSN-asimcore-197
                  Wed Nov 21 17:14:56 UTC 2007


Directory lib/libasim/include/asim
 port.h                    Locally Modified          196 

Directory lib/libasim/src
 port.cpp                  Locally Modified          196 

Directory modules/system
 single_chip_common_system_v2.awb Locally Modified          196 
 multi_chip_common_system.awb Locally Modified          196 
 multi_chip_common_system_v2.awb Locally Modified          196 
 single_chip_clockserver_system.awb Locally Modified          196 
 single_chip_common_system.awb Locally Modified          196 
 single_chip_clockserver_system_v2.awb Locally Modified          196 

Updating with simcore changes (rev. 2458 - Gurunath Ramagiri)

Moved AVF infrastructure to higher level.

----------
spartha1    Date: Wed Nov 21 12:17:24 EST 2007  CSN: CSN-asimcore-198
                  Wed Nov 21 17:17:24 UTC 2007


Directory lib/libasim/include/asim
 port.h                    Locally Modified          197 

Directory lib/libasim/src
 port.cpp                  Locally Modified          197 

Directory modules/system
 single_chip_common_system_v2.awb Locally Modified          197 
 multi_chip_common_system.awb Locally Modified          197 
 multi_chip_common_system_v2.awb Locally Modified          197 
 single_chip_clockserver_system.awb Locally Modified          197 
 single_chip_common_system.awb Locally Modified          197 
 single_chip_clockserver_system_v2.awb Locally Modified          197 

Updating with simcore changes (rev. 2459 - Brian Slechta)

Ok, everything is still broken from the previous commits. We need to make
forward progress, and it is apparent that there are still issues. I have
reverted the following packages. The revisions now reflect the HEAD
of their respective repositories thus backing out Guru's changes.

I would suggest committing all these changes to svn branches and testing
before committing to the mainline. You can safely use "svn merge"
capabilities to bring everything back. If you have questions or concerns, let
me know.

----------
spartha1    Date: Wed Nov 21 12:19:34 EST 2007  CSN: CSN-asimcore-199
                  Wed Nov 21 17:19:34 UTC 2007


Directory tools/scripts
 asim-run                  Locally Modified          198 

Updating with simcore changes (rev. 2461 - Carl Beckmann)

- Speed amd usability improvements to asim-run provided by Ankush Varma.
Asim-run now looks in the following directories for pre-built models:
.
<name>
default/<name>
pm
<name>/pm
default/<name>/pm
BUILD
<name>/BUILD
default/<name>/BUILD
<model_name>
default/<model_name>
<model_name>/pm
default/<model_name>/pm
<model_name>/BUILD

where <name> and <model_name> are the APM file base name, and the model
name specified in the asim-run experiments file, respectively.

Also, improved the speed of checking netbatch queue status by only
looking at the queue being submitted to.

----------
spartha1    Date: Wed Nov 21 12:20:35 EST 2007  CSN: CSN-asimcore-200
                  Wed Nov 21 17:20:35 UTC 2007


Directory tools/scripts
 asim-run                  Locally Modified          199 

Updating with simcore changes (rev. 2462 - Carl Beckmann)

- Additional changes to asim-run provided by Ankush.
Use slot= instead of --queue= for more robust netbatch interface.

----------
spartha1    Date: Wed Nov 21 12:27:08 EST 2007  CSN: CSN-asimcore-201
                  Wed Nov 21 17:27:08 UTC 2007


Directory libperl/AsimShell/lib/AsimShell
 Help.pm                   Locally Modified          200 
 Commands.pm               Locally Modified          200 

Directory libperl/AsimShell/lib
 AsimShell.pm              Locally Modified          200 

Directory libperl/Asim/lib/Asim/Package
 Svn.pm                    Locally Modified          200 

Directory libperl/Asim/lib/Asim
 Package.pm                Locally Modified          200 

Updating with simcore changes (rev. 2468 - Carl Beckmann)

- Added an asim-shell command:

baseline packages

that can be used to get the version information for all
packages in the current workspace. Its output can be cut
and pasted into bundle files to easily specify a baseline
on a bundle.

----------
spartha1    Date: Wed Nov 21 12:28:10 EST 2007  CSN: CSN-asimcore-202
                  Wed Nov 21 17:28:10 UTC 2007


Directory libperl/AsimShell/lib/AsimShell
 Help.pm                   Locally Modified          201 
 Commands.pm               Locally Modified          201 

Directory libperl/Asim/lib/Asim/Package
 Svn.pm                    Locally Modified          201 

Directory libperl/Asim/lib/Asim
 Package.pm                Locally Modified          201 

Updating with simcore changes (rev. 2469 - Carl Beckmann)

- Added a switch to the "baseline packages" command, so we can either use
the CSN numbers from admin packages, or query SVN to get the latest revision
number information. These numbers can get out of sync with one another for
a variety of reason, including checkins on other branches, or because
people "cheat" and commit without using asim-shell. Checkouts and bundles
can safely use either form of output.

----------
spartha1    Date: Wed Nov 21 12:31:14 EST 2007  CSN: CSN-asimcore-203
                  Wed Nov 21 17:31:14 UTC 2007


Directory tools/awb/apm-find-replace
 apm_find_replace.ui       Locally Modified          202 

Directory tools/awb/awb2
 awb_dialog.ui             Locally Modified          202 
 awb_dialog.ui.h           Locally Modified          202 

Updating with simcore changes (rev. 2470 - Joel Emer)

In awb, eliminated unceremonious exit on update of nonexistent
parameters.

Implemented better dialog resize for awb and pm-find-replace.

----------
spartha1    Date: Wed Nov 21 13:40:30 EST 2007  CSN: CSN-asimcore-204
                  Wed Nov 21 18:40:30 UTC 2007


Directory lib/libasim/include/asim
 cache.h                   Locally Modified          203 

Updating with simcore changes (rev. 2471 - Eric Borch)

- fixed a bug that appeared with a 32 way cache when shifting a one
(32 bit signed integer) over 32 positions. The sign of the result
got inverted, and an assertion fired.



Eric

----------
spartha1    Date: Wed Nov 21 13:42:24 EST 2007  CSN: CSN-asimcore-205
                  Wed Nov 21 18:42:24 UTC 2007


Directory tools/scripts
 asimstarter.in            Locally Modified          204 

Updating with simcore changes (rev. 2486 - Angshuman Parashar)

added entry for hasim-rrr-stubgen in asimstarter.in

----------
spartha1    Date: Wed Nov 21 13:43:26 EST 2007  CSN: CSN-asimcore-206
                  Wed Nov 21 18:43:26 UTC 2007


Directory lib/libasim/include/asim
 item.h                    Locally Modified          205 

Updating with simcore changes (rev. 2487 - Brian Slechta)

made some changes to fix asim_item copying with respect to copying DRAL and
PTV event info.

----------
spartha1    Date: Wed Nov 21 13:45:22 EST 2007  CSN: CSN-asimcore-207
                  Wed Nov 21 18:45:22 UTC 2007


Directory lib/libasim/src
 mesg.cpp                  Locally Modified          206 

Updating with simcore changes (rev. 2490 - Brian Slechta)

changes the message printing to explicitly set "dec"imal output to avoid the
random hex outputs that sometimes occur.

----------
mcadler     Date: Mon Dec 10 14:53:00 EST 2007  CSN: CSN-asimcore-208
                  Mon Dec 10 19:53:00 UTC 2007


Directory tools/scripts
 asimstarter.in            Locally Modified          207 

Add hasim-dict.

----------
mcadler     Date: Wed Dec 12 18:40:06 EST 2007  CSN: CSN-asimcore-209
                  Wed Dec 12 23:40:06 UTC 2007


Directory libperl/Asim/lib/Asim
 Module.pm                 Locally Modified          208 

- %source now gets type implicitly from file extensions.
- Mismatch of extension and explicit type is an error.  Exceptions
  (e.g. BDPI_C allowed for .c) are hard coded in the source.
- Add support for HAsim dictionaries.

----------
spartha1    Date: Thu Jan 24 17:35:44 EST 2008  CSN: CSN-asimcore-210
                  Thu Jan 24 22:35:44 UTC 2008


Directory tools/scripts
 regression.cleanup        Locally Modified          209 
 asim-batch                Locally Modified          209 

Updating with simcore changes (rev. 2493 - Krishna Rangan)

- remove the copied over stats file from the run area.

----------
spartha1    Date: Thu Jan 24 17:38:05 EST 2008  CSN: CSN-asimcore-211
                  Thu Jan 24 22:38:05 UTC 2008


Directory libperl/Asim/lib/Asim/Package
 Branch.pm                 Locally Modified          210 

Updating with simcore changes (rev. 2497 - Sailashri Parthasarathy)

Fix for bug: The branch package no longer appends the "DO NOT DELETE" statement to the changelog.

----------
spartha1    Date: Thu Jan 24 17:50:15 EST 2008  CSN: CSN-asimcore-212
                  Thu Jan 24 22:50:15 UTC 2008


Directory lib/libasim/include/asim
 resource_tracker.h        Locally Modified          211 
 dynamic_array.h           Locally Modified          211 
 port.h                    Locally Modified          211 

Directory lib/libasim/src
 port.cpp                  Locally Modified          211 

Directory modules/warmup
 warmup_instrs.h           Locally Modified          211 
 warmup_instrs.cpp         Locally Modified          211 

Directory modules/power_model
 null_power_model.h        Locally Modified          211 

Updating with simcore changes (rev. 2510 - Brian Slechta)

fixed some valgrind issues
- added destructor to WARMUP_MANAGER_CLASS and WARMUP_HWC_CLASS
- fixed numm thermal model to return NULL for Instance()
- fixed ports to delete their BufferStorage on destruction
- added assert to resource_tracker to catch possible memory errors

----------
spartha1    Date: Thu Jan 24 18:00:35 EST 2008  CSN: CSN-asimcore-213
                  Thu Jan 24 23:00:35 UTC 2008


Directory tools/scripts
 asim-run                  Locally Modified          212 

Updating with simcore changes (rev. 2513 - Eric Borch)

- changed how links get set up when running multiple experiments that
share the same binary. Now the links are relative to the exectuable
location, instead of full path links. This makes running on remote
netbatch farms a bit easier.

- fixed a bug when syncing binaries to remote netbatch farms.
Previously, links were not copied at all. Now they're copied as
links.

Eric

----------
spartha1    Date: Thu Jan 24 18:02:41 EST 2008  CSN: CSN-asimcore-214
                  Thu Jan 24 23:02:41 UTC 2008


Directory libperl/Asim/lib/Asim/Repository
 DB.pm                     Locally Modified          213 

Updating with simcore changes (rev. 2514 - Carl Beckmann)

- Traverse symbolic links when looking for bundle files.

----------
spartha1    Date: Thu Jan 24 18:03:44 EST 2008  CSN: CSN-asimcore-215
                  Thu Jan 24 23:03:44 UTC 2008


Directory tools/scripts
 asim-batch                Locally Modified          214 

Directory etc
 asimrc.template           Locally Modified          214 

Updating with simcore changes (rev. 2515 - Krishna Rangan)

- added KEEP_STATS_FILE (an asim-batch option) to work around the stats file
being deleted.

----------
spartha1    Date: Thu Jan 24 18:10:02 EST 2008  CSN: CSN-asimcore-216
                  Thu Jan 24 23:10:02 UTC 2008


Directory modules/power_model
 null_power_model.h        Locally Modified          215 

Updating with simcore changes (rev. 2527 - Michael Powell)

Added null declaration and definition for new VECTOR_POWER_MACRO_CLASS.

--mdpowel1

----------
spartha1    Date: Thu Jan 24 18:11:28 EST 2008  CSN: CSN-asimcore-217
                  Thu Jan 24 23:11:28 UTC 2008


Directory libperl/AsimShell/lib/AsimShell
 Help.pm                   Locally Modified          216 
 Commands.pm               Locally Modified          216 

Directory libperl/AsimShell/lib
 AsimShell.pm              Locally Modified          216 

Directory libperl/Asim/lib/Asim/Package
 Commit.pm                 Locally Modified          216 

Directory libperl/Asim/lib/Asim
 Edit.pm                   Locally Modified          216 

Updating with simcore changes (rev. 2529 - Krishna Rangan)

- added support for batch commit of svn & cvs packages.

----------
mcadler     Date: Wed Feb  6 10:39:13 EST 2008  CSN: CSN-asimcore-218
                  Wed Feb  6 15:39:13 UTC 2008


Directory libperl/Asim/lib/Asim
 Module.pm                 Locally Modified          217 

- "dict" SCons class now named "iface"
- C++ include files now of type "H" instead of "CPP"

----------
mcadler     Date: Wed Feb  6 14:53:06 EST 2008  CSN: CSN-asimcore-219
                  Wed Feb  6 19:53:06 UTC 2008


Directory libperl/Asim/lib/Asim
 Module.pm                 Locally Modified          218 

Generate error message when filename isn't defined.

----------
mcadler     Date: Wed Apr  2 13:56:54 EDT 2008  CSN: CSN-asimcore-220
                  Wed Apr  2 17:56:54 UTC 2008


Directory libperl/Asim/lib/Asim
 Benchmark.pm              Locally Modified          219 

Parse more fields in a benchmark configuration file.

----------
joel        Date: Wed Apr  9 14:42:02 EDT 2008  CSN: CSN-asimcore-221
                  Wed Apr  9 18:42:02 UTC 2008


Directory etc
 asim.pack                 Locally Modified          220 

Fixed some URLs.

----------
emer        Date: Wed Apr  9 21:41:18 EDT 2008  CSN: CSN-asimcore-222
                  Thu Apr 10 01:41:18 UTC 2008


Directory etc
 asim.pack                 Locally Modified          221 

Added hasim-alpha package.

----------
emer        Date: Wed Apr  9 21:53:26 EDT 2008  CSN: CSN-asimcore-223
                  Thu Apr 10 01:53:26 UTC 2008


Directory etc
 asim.pack                 Locally Modified          222 

Made checkout target directories consistent.

----------
emer        Date: Sat Apr 12 19:31:46 EDT 2008  CSN: CSN-asimcore-224
                  Sat Apr 12 23:31:46 UTC 2008


Directory etc
 asim.pack                 Locally Modified          223 

Added repository for m5.

----------
mcadler     Date: Fri Apr 25 17:56:23 EDT 2008  CSN: CSN-asimcore-225
                  Fri Apr 25 21:56:23 UTC 2008


Directory libperl/Asim/lib/Asim/Workspace
 Template.pm               Locally Modified          224 

Directory libperl/Asim/lib/Asim
 Workspace.pm              Locally Modified          224 

Directory tools/awb/awb-resolver
 awb-resolver.cpp          Locally Modified          224 

Directory lib/libawb
 workspace.cpp             Locally Modified          224 
 workspace.h               Locally Modified          224 

Add EVENTS to the awb.config and awb-resolver options processing to control
building models with support for events.  Default is off.

----------
spartha1    Date: Fri May  9 16:36:18 EDT 2008  CSN: CSN-asimcore-226
                  Fri May  9 20:36:18 UTC 2008


Directory tools/scripts
 asim-run                  Locally Modified          225 

Updating with simcore changes (rev. 2536 - Sailashri Parthasarathy)

Bug fix: Adding a command line check to check if the specified experiment and benchmark files exist.

----------
spartha1    Date: Fri May  9 16:39:29 EDT 2008  CSN: CSN-asimcore-227
                  Fri May  9 20:39:29 UTC 2008


Directory lib/libasim/include/asim
 port.h                    Locally Modified          226 

Updating with simcore changes (rev. 2539)

Fixed a bug in the port implementation.

----------
spartha1    Date: Fri May  9 18:46:07 EDT 2008  CSN: CSN-asimcore-228
                  Fri May  9 22:46:07 UTC 2008


Directory tools/scripts
 asim-run                  Locally Modified          227 
 asim-batch                Locally Modified          227 

Updating with simcore changes (rev. 2546 - Krishna Rangan)

- fix to accept quoted parameters values.

----------
spartha1    Date: Fri May  9 18:49:07 EDT 2008  CSN: CSN-asimcore-229
                  Fri May  9 22:49:07 UTC 2008


Directory modules/controller/classic
 control_x86.cpp           Locally Modified          228 
 control_x86.h             Locally Modified          228 

Updating with simcore changes (rev. 2547 - Chris Weaver)

add a macro for the close completely piperecord type.
remove the use of the ptv_events macro since the quiet bool will
give you the same speed as turning off the pipetrace events but still
allow you to generate pipetraces.

----------
spartha1    Date: Fri May  9 19:13:10 EDT 2008  CSN: CSN-asimcore-230
                  Fri May  9 23:13:10 UTC 2008


Directory libperl/AsimShell/lib/AsimShell
 Help.pm                   Locally Modified          229 
 Completion.pm             Locally Modified          229 
 Commands.pm               Locally Modified          229 

Directory libperl/AsimShell/lib
 AsimShell.pm              Locally Modified          229 

Directory libperl/Asim/lib/Asim
 BuildTree.pm              Locally Modified          229 
 Regression.pm             Locally Modified          229 

Directory libperl/Asim/lib/Asim/Package
 Commit.pm                 Locally Modified          229 
 Branch.pm                 Locally Modified          229 

Directory libperl/Asim/lib
 Asim.pm.in                Locally Modified          229 

Directory tools/awb/apm-edit
 apm_edit.ui.h             Locally Modified          229 

Directory tools/awb/awb2
 awb_dialog.ui.h           Locally Modified          229 

Updating with simcore changes (rev. 2554 - Joel Emer)

In asim-shell and awb:
Generalized many of the package commands to take 'all' or a list of
package names.


Just in asim-shell:
Added --source switch to 'install package' to install a public version
of a package. Underlying support for this was aded to Asim perl library.


In Asim perl library and apm-edit:
Use Asim::invoke_editor(), Asim::get_editor() and Asim::get_tmpdir()


In Asim.pm
Centralized the definitions and use of the EDITOR and TMPDIR environment
variables and added use of ASIMEDITOR and ASIMTMPDIR by adding the
following functions:

Asim::invoke_editor() - to invoke an editor on a file. Editor is
obtained from Asim::get_editor()

Asim::get_editor() - get the GUI-style editor command defined by
ASIMEDITOR or EDITOR

Asim::get_tmpdir() - to get the name of the temporary directory
defined by ASIMTMPDIR or TMPDIR.

----------
spartha1    Date: Fri May  9 19:15:57 EDT 2008  CSN: CSN-asimcore-231
                  Fri May  9 23:15:57 UTC 2008


Directory libperl/AsimShell/lib/AsimShell
 Help.pm                   Locally Modified          230 
 Commands.pm               Locally Modified          230 

Directory libperl/AsimShell/lib
 AsimShell.pm              Locally Modified          230 

Updating with simcore changes (rev. 2555 - Joel Emer)

Added asim-shell command 'clone workspace', which copies
a workspace to a new directory. Adding a '--link' switch
to the clone command results in the creation of a clone
created with hard links.

----------
spartha1    Date: Fri May  9 19:17:15 EDT 2008  CSN: CSN-asimcore-232
                  Fri May  9 23:17:15 UTC 2008


Directory libperl/AsimShell/lib/AsimShell
 Help.pm                   Locally Modified          231 
 Completion.pm             Locally Modified          231 
 Commands.pm               Locally Modified          231 

Directory libperl/AsimShell/lib
 AsimShell.pm              Locally Modified          231 

Directory libperl/Asim/lib/Asim
 Repository.pm             Locally Modified          231 

Updating with simcore changes (rev. 2556 - Joel Emer)

Added an asim-shell command (show repository) to show
the attributes of a repository.

----------
spartha1    Date: Fri May  9 19:18:40 EDT 2008  CSN: CSN-asimcore-233
                  Fri May  9 23:18:40 UTC 2008


Directory libperl/Asim/lib/Asim/Package
 Commit.pm                 Locally Modified          232 

Directory libperl/Asim/lib/Asim
 Package.pm                Locally Modified          232 

Updating with simcore changes (rev. 2557 - Joel Emer)

During commit, do not include nominally dependent, but
actually non-existent or non-private packages as being
required for the commit.

----------
spartha1    Date: Fri May  9 19:21:18 EDT 2008  CSN: CSN-asimcore-234
                  Fri May  9 23:21:18 UTC 2008


Directory libperl/AsimShell/lib/AsimShell
 Commands.pm               Locally Modified          233 

Directory libperl/Asim/lib/Asim
 Inifile.pm                Locally Modified          233 

Directory libperl/Asim/lib/Asim/Package
 Svn.pm                    Locally Modified          233 
 BitKeeper.pm              Locally Modified          233 
 Copy.pm                   Locally Modified          233 
 Cvs.pm                    Locally Modified          233 

Updating with simcore changes (rev. 2559 - Joel Emer)

apm-edit now will properly check for write accessibily on file
saves and will report problems. This fixes a Mantis bug.

Added some print banners around the activities associated with
each package on asim-shell operations on multiple packages. This
addresses the suggestion by Michael Adler.

----------
spartha1    Date: Fri May  9 19:23:39 EDT 2008  CSN: CSN-asimcore-235
                  Fri May  9 23:23:39 UTC 2008


Directory libperl/AsimShell/lib/AsimShell
 Help.pm                   Locally Modified          234 
 Completion.pm             Locally Modified          234 
 Commands.pm               Locally Modified          234 

Updating with simcore changes (rev. 2560 - Joel Emer)

In asim-shell:
Added printouts around each package for a few more package commands.

Added 'all' as option for 'show package' command.

----------
spartha1    Date: Fri May  9 19:36:03 EDT 2008  CSN: CSN-asimcore-236
                  Fri May  9 23:36:03 UTC 2008


Directory modules/system
 single_chip_common_system_v2.awb Locally Modified          235 

Updating with simcore changes (rev. 2562 - Carl Beckmann)

- Added a clockserver parameter. For this non-clockserver system 
module, made all clockserver params into %const's with inactive values.

----------
spartha1    Date: Fri May  9 19:40:09 EDT 2008  CSN: CSN-asimcore-237
                  Fri May  9 23:40:09 UTC 2008


Directory libperl/AsimShell/lib/AsimShell
 Commands.pm               Locally Modified          236 

Directory tools/scripts
 asim-batch                Locally Modified          236 

Updating with simcore changes (rev. 2565 - Joel Emer)

Allow retained environment variables specifed in ~/.asim/asimrc
for asim-batch to be separated with commas (,) and/or spaces ( ).

Allow more interactive specification of package names in
asim-shell.

----------
spartha1    Date: Fri May  9 19:43:33 EDT 2008  CSN: CSN-asimcore-238
                  Fri May  9 23:43:33 UTC 2008


Directory tools/scripts
 asim-run                  Locally Modified          237 

Updating with simcore changes (rev. 2566 - Michael Adler)

Add option not to wait for one package to complete before exiting.
Default is previous behavior (wait).

----------
emer        Date: Sat May 10 12:19:09 EDT 2008  CSN: CSN-asimcore-239
                  Sat May 10 16:19:09 UTC 2008


Directory libperl/Asim/lib
 Asim.pm.in                Locally Modified          238 

Fixed incomplete patch of Asim.pm.in from CSN-asimcore-230.

----------
jsemer      Date: Fri May 16 09:57:14 EDT 2008  CSN: CSN-asimcore-240
                  Fri May 16 13:57:14 UTC 2008


Directory libperl/Asim/lib/Asim
 Rcfile.pm                 Locally Modified          239 
 Util.pm                   Locally Modified          239 
 Workspace.pm              Locally Modified          239 

Directory libperl/Asim/lib
 Asim.pm.in                Locally Modified          239 

Directory tools/scripts
 regression.launcher       Locally Modified          239 
 fetch-trace               Locally Modified          239 
 regression.verifier       Locally Modified          239 
 regression.cleanup        Locally Modified          239 
 asim-run                  Locally Modified          239 
 asim-batch                Locally Modified          239 

Directory lib/libawb
 inifile.cpp               Locally Modified          239 

Enhanced the search for rcfile options to include the file
<workspace>awb.config. So now program's such as regression.*
and asim-run will look for their options first in awb.config,
then in ~/.asim/asimrc and then in <installdir>/etc/asim/asimrc.

All the scripts that use options have been enchanced with an
--options switch that lists the options that the program uses,
and their current values.

All of this means that one can set options on a per workspace
basis, so if, for example, one has a workspace for working on
hasim, then they can set up default regressions for that workspace
to regress the hasim packages by adding the following to their
awb.config file for that workspace.

awb.config:
.
.
.
[regression.launcher]
PACKAGES=hasim,hasim-mips
.
.
.

Finally, the change to inifile.cpp in libawb is to allow dot (.)
in a inifile group name, and must be installed system-wide before
the above funcionality will function correctly.

----------
jsemer      Date: Fri May 30 20:09:30 EDT 2008  CSN: CSN-asimcore-241
                  Sat May 31 00:09:30 UTC 2008


Directory libperl/Asim/lib/Asim/Module
 Param.pm                  Locally Modified          240 

Directory libperl/Asim/lib/Asim
 Module.pm                 Locally Modified          240 

Updating with simcore changes (rev. 2579 - Michael Adler)

Record whether a parameter is an integer, string or unknown.

----------
jsemer      Date: Fri May 30 21:00:31 EDT 2008  CSN: CSN-asimcore-242
                  Sat May 31 01:00:31 UTC 2008


Directory lib/libasim/include
 Makefile.in               Locally Modified          240 
 Makefile.am               Locally Modified          240 

Updating with simcore changes (rev. 2580 - Joel Emer)

Add longstanding absence of asim/atoh.i to installation.



----------
spartha1    Date: Mon Jun  2 15:52:34 EDT 2008  CSN: CSN-asimcore-243
                  Mon Jun  2 19:52:34 UTC 2008


Directory libperl/AsimShell/lib/AsimShell
 Commands.pm               Locally Modified          242 

Updating with simcore changes (rev. 2567 - Joel Emer)

More gracefully handle failures on status checks on packages.

----------
spartha1    Date: Mon Jun  2 16:27:12 EDT 2008  CSN: CSN-asimcore-244
                  Mon Jun  2 20:27:12 UTC 2008


Directory .
 configure                 Locally Modified          243 
 configure.in              Locally Modified          243 

Directory lib/libdral/include/asim
 dralServer.h              Locally Modified          243 
 dralDesc.h                Locally Modified          243 

Directory lib/libdral/src
 dralServer.cpp            Locally Modified          243 
 dralDesc.cpp              Locally Modified          243 

Updating with simcore changes (rev. 2569 - Brian Slechta)

fixed DRAL/PTV to work on x86-64 machines compiling in 64-bit. actually, this
library still has non-portable var-args code. there is no portable way to
create a va_list and we currently need that to interface with the ptv
library. once we are able to modify the ptv library api to accept lists
instead of var-args, we can eliminate this portability issue.

since gcc has changed the way var-args work with x86-64, we need to compile
with slightly different code. to enable ptv, use the following in your
awb.config.

For 32-bit (IA-32 and x86-64 machines):

[Package]
CONFIGFLAGS=--enable-64bit=0 --enable-ptv=yes

For 64-bit:

[Package]
CONFIGFLAGS=--enable-64bit=1 --enable-ptv=new

make sure you re-build appropriate libraries using:

asim-shell clean package <packagename>
asim-shell build package <packagename>

----------
spartha1    Date: Mon Jun  2 16:29:53 EDT 2008  CSN: CSN-asimcore-245
                  Mon Jun  2 20:29:53 UTC 2008


Directory lib/libdral/src
 dralServer.cpp            Locally Modified          244 

Updating with simcore changes (rev. 2570 - Brian Slechta)

fixed compile bug introduced in my last commit when

CONFIGFLAGS = --enable-ptv=no

----------
spartha1    Date: Mon Jun  2 16:58:48 EDT 2008  CSN: CSN-asimcore-246
                  Mon Jun  2 20:58:48 UTC 2008


Directory libperl/Asim/lib/Asim
 Batch/                    Locally Added               0 

Directory libperl/Asim/lib/Asim/Batch
 NetbatchRemote.pm         Locally Added               0 
 Netbatch.pm               Locally Added               0 
 Base.pm                   Locally Added               0 
 Local.pm                  Locally Added               0 

Directory libperl/Asim/lib/Asim
 Batch.pm                  Locally Added               0 

Directory libperl/Asim
 MANIFEST                  Locally Modified          245 

Directory tools/scripts
 asim-run                  Locally Modified          245 

Updating with simcore changes (rev. 2572 - Joel Emer)

Refactored the batch code in asim-run so that the batch subsystem code
is in separate perl modules. The idea is that there are separate
modules for supporting netbatch, netbatch-remote, local and eventually
other batch subsystems. Each module needs to support the batch
operations that we supported directly in asim-rum in a batch system
specific way, e.g., check size of a directory, check number of
threads, schedule to reduce number of jobs in-flight, and submit the
job. The data sloshing for the remote runs is still done manually in
asim-run and asim-batch.

----------
spartha1    Date: Mon Jun  2 17:00:38 EDT 2008  CSN: CSN-asimcore-247
                  Mon Jun  2 21:00:38 UTC 2008


Directory libperl/AsimShell/lib/AsimShell
 Commands.pm               Locally Modified          246 

Updating with simcore changes (rev. 2573 - Joel Emer)

Attempts to 'update' a 'private' package in asim-shell are not
treated as fatal errors any more.

----------
spartha1    Date: Mon Jun  2 17:04:38 EDT 2008  CSN: CSN-asimcore-248
                  Mon Jun  2 21:04:38 UTC 2008


Directory libperl/AsimShell/lib/AsimShell
 Commands.pm               Locally Modified          247 

Directory libperl/Asim/lib/Asim
 BuildTree.pm              Locally Modified          247 

Updating with simcore changes (rev. 2574 - Joel Emer)

Changes to many of the asim-shell command on sets of packages so
that they continue to process all the packages in the set even in
the event of various problems on an individual package. A summary
of the failures is then printed at the end of the command.

----------
spartha1    Date: Mon Jun  2 17:10:21 EDT 2008  CSN: CSN-asimcore-249
                  Mon Jun  2 21:10:21 UTC 2008


Directory libperl/AsimShell/lib/AsimShell
 Commands.pm               Locally Modified          248 

Directory libperl/Asim/lib/Asim
 Fork.pm                   Locally Added               0 

Directory libperl/Asim/lib/Asim/Batch
 Netbatch.pm               Locally Modified          248 

Directory libperl/Asim
 MANIFEST                  Locally Modified          248 

Directory tools/scripts
 asim-run                  Locally Modified          248 

Updating with simcore changes (rev. 2576 - Joel Emer)

Refactored forking code from asim-run into separate perl module
for use in other programs. Also added emdedding of logs from
forked processes or batch runs into the main log when a error
is detected.

----------
spartha1    Date: Mon Jun  2 17:19:03 EDT 2008  CSN: CSN-asimcore-250
                  Mon Jun  2 21:19:03 UTC 2008


Directory libperl/AsimShell/lib/AsimShell
 Commands.pm               Locally Modified          249 

Directory libperl/Asim/lib/Asim
 Inifile.pm                Locally Modified          249 
 Fork.pm                   Locally Modified          249 

Directory tools/scripts
 asim-run                  Locally Modified          249 

Updating with simcore changes (rev. 2577 - Joel Emer)

In asim-shell, have 'update package' build using the common
configure_and_build_packages subroutine. This routine
includes properly ordering builds by package priority.

In Fork.pm, open child's STDOUT/STDERR logfile in a way
that preserves the redirection in subprocesses of the child.
Also, added a convenience predicate argument in the
controlled_fork and controlled_exit routines.

In asim-run, use the new interface to controlled_fork and
controlled_exit and properly reset the $exit_code value
on entry to a child, so that a pending error code in the
parent isn't propagated to all the children.

In Inifile.pm, fix a minor bug in the perldoc directives.

----------
spartha1    Date: Mon Jun  2 17:19:59 EDT 2008  CSN: CSN-asimcore-251
                  Mon Jun  2 21:19:59 UTC 2008


Directory tools/scripts
 asim-batch                Locally Modified          250 

Updating with simcore changes (rev. 2578 - Joel Emer)

Report environment variables that are supposed to be retained but
that are not defined.

----------
emer        Date: Wed Jun 11 16:07:20 EDT 2008  CSN: CSN-asimcore-252
                  Wed Jun 11 20:07:20 UTC 2008


Directory etc
 asim.pack                 Locally Modified          251 

Directory etc/repositories.d
 h264.pack                 Locally Added               0 
 ofdm.pack                 Locally Added               0 
 hasim.pack                Locally Added               0 

Created repository information for hasim-model and h264
repositories. Reorganized repository information into
separate files for different projects.

----------
spartha1    Date: Thu Jul  3 10:36:17 EDT 2008  CSN: CSN-asimcore-253
                  Thu Jul  3 14:36:17 UTC 2008


Directory lib/libasim/include/asim
 registry.h                Locally Modified          252 

Updating with simcore changes (rev. 2581 - Brian Slechta)

added stat Register functions for vectors of stats.

----------
spartha1    Date: Thu Jul  3 10:37:42 EDT 2008  CSN: CSN-asimcore-254
                  Thu Jul  3 14:37:42 UTC 2008


Directory libperl/AsimShell/lib/AsimShell
 Help.pm                   Locally Modified          253 
 Completion.pm             Locally Modified          253 
 Commands.pm               Locally Modified          253 

Directory libperl/AsimShell/lib
 AsimShell.pm              Locally Modified          253 

Directory libperl/Asim/lib/Asim
 Fork.pm                   Locally Modified          253 
 Workspace.pm              Locally Modified          253 

Updating with simcore changes (rev. 2582 - Joel Emer)

Added some commands to asim-shell for running, cleaning
and verifying regressions:

asim-shell> run regression <package>... <switches>
asim-shell> verify regression
asim-shell> clean regression

Coded ability for asim-shell for fork the configure/build
of packages. Currently disabled. Added a place in the workspace
for fork logs: <workspace>/var/log.

----------
spartha1    Date: Thu Jul  3 10:47:42 EDT 2008  CSN: CSN-asimcore-255
                  Thu Jul  3 14:47:42 UTC 2008


Directory .
 configure                 Locally Modified          254 
 configure.in              Locally Modified          254 

Directory libperl
 Makefile.in               Locally Modified          254 
 Makefile.am               Locally Modified          254 
 Benchmarks/               Locally Added               0 

Directory libperl/Benchmarks
 MANIFEST                  Locally Added               0 
 lib/                      Locally Added               0 

Directory libperl/Benchmarks/lib
 Benchmarks.pm             Locally Added               0 
 Benchmarks/               Locally Added               0 

Directory libperl/Benchmarks/lib/Benchmarks
 CPU2000_data.pm           Locally Added               0 

Directory libperl/Benchmarks
 Makefile.PL               Locally Added               0 
 README                    Locally Added               0 

Directory tools/scripts
 asimstarter.in            Locally Modified          254 

Updating with simcore changes (rev. 2583 - Michael Adler)

Add a Benchmarks Perl library to define ISA-independent properties of
workloads. The CPU2000_data module defines all CPU2000 arguments,
inputs, outputs and specdiff commands to check the output.

----------
spartha1    Date: Thu Jul  3 10:56:46 EDT 2008  CSN: CSN-asimcore-256
                  Thu Jul  3 14:56:46 UTC 2008


Directory libperl/AsimShell/lib/AsimShell
 Help.pm                   Locally Modified          255 
 Commands.pm               Locally Modified          255 

Directory libperl/AsimShell/lib
 AsimShell.pm              Locally Modified          255 

Directory libperl/Asim/lib/Asim
 Workspace.pm              Locally Modified          255 

Directory tools/scripts
 asim-run                  Locally Modified          255 

Updating with simcore changes (rev. 2585 - Joel Emer)

Some random minor enhancements to asim-shell:

Improved the behavior of commands to build/run models by
separating model and benchmark commands and having the
commands remember the current model and benchmark so that
one needn't specify them repeatedly. So to configure, build
and run a model on a benchmark one can do the following:

asim-shell> configure model <model apm file>
asim-shell> build model
asim-shell> setup benchmark <benchmark .cfg file>
asim-shell> run benchmark


Added some regression related commands:

asim-shell> list regressions
asim-shell> delete regression


Finally package build options CONFIGFLAGS and MAKEFLAGS are now
obtained using the standard options search path, i.e., first
look in awb.config, then ~/.asim/asimrc and finally in
<installdir>/etc/asim/asimrc.

----------
spartha1    Date: Thu Jul  3 10:59:46 EDT 2008  CSN: CSN-asimcore-257
                  Thu Jul  3 14:59:46 UTC 2008


Directory libperl/Benchmarks/lib/Benchmarks
 CPU2006_data.pm           Locally Added               0 
 CPU2000_data.pm           Locally Modified          256 

Updating with simcore changes (rev. 2588 - Michael Adler)

Add definitions for SPEC CPU2006. Tweak a few comparisons for CPU2000.

----------
spartha1    Date: Thu Jul  3 11:01:02 EDT 2008  CSN: CSN-asimcore-258
                  Thu Jul  3 15:01:02 UTC 2008


Directory libperl/Benchmarks/lib/Benchmarks
 CPU2006_data.pm           Locally Modified          257 

Updating with simcore changes (rev. 2589 - Michael Adler)

SPEC CPU2006 specrand isn't really a benchmark.

----------
spartha1    Date: Thu Jul  3 11:08:55 EDT 2008  CSN: CSN-asimcore-259
                  Thu Jul  3 15:08:55 UTC 2008


Directory modules/controller/classic
 args_x86.cpp              Locally Removed           258 
 control_x86.cpp           Locally Removed           258 
 main_x86e.cpp             Locally Removed           258 
 control_x86e.h            Locally Removed           258 
 controller_x86.awb        Locally Removed           258 
 controller_x86_alg.h      Locally Removed           258 
 controller_x86e.awb       Locally Removed           258 
 controller_x86e_alg.h     Locally Removed           258 
 main_x86.cpp              Locally Removed           258 
 control_x86e.cpp          Locally Removed           258 
 control_x86.h             Locally Removed           258 

Updating with simcore changes (rev. 2590 - Carl Beckmann)

- Moved x86-specific controllers out of simcore and into x86 package

----------
spartha1    Date: Thu Jul  3 11:12:09 EDT 2008  CSN: CSN-asimcore-260
                  Thu Jul  3 15:12:09 UTC 2008


Directory tools/scripts
 asim-run                  Locally Modified          259 

Updating with simcore changes (rev. 2592 - Krishna Rangan)

- an informative mesg replaces a mysterious silent exit.

----------
spartha1    Date: Thu Jul  3 11:13:39 EDT 2008  CSN: CSN-asimcore-261
                  Thu Jul  3 15:13:39 UTC 2008


Directory lib/libasim/src
 clockserver.cpp           Locally Modified          260 

Updating with simcore changes (rev. 2593 - Sailashri Parthasarathy)

Fixing a bug in the Random clock server.The clockserver was clocking all the modules and rate matchers associated with a time event before moving on to the next time event (also scheduled for this cycle). Changing its behavior to clock all the modules of all the time events scheduled for this cycle before clocking the rate matcher ports. This is now similar to the behavior of the regular clock server.

----------
joel        Date: Fri Aug 15 10:08:48 EDT 2008  CSN: CSN-asimcore-262
                  Fri Aug 15 14:08:48 UTC 2008


Directory scripts
 install-rcfile            Locally Modified          261 

Directory tools/scripts
 reglevel.pl               Locally Removed           261 
 asim-pkg-config.in        Locally Modified          261 
 regression.launcher       Locally Modified          261 
 asim-benchmark            Locally Modified          261 
 sanity.pl                 Locally Removed           261 
 plot-shell                Locally Modified          261 
 test-xpath-function       Locally Removed           261 
 regtest.pl                Locally Removed           261 
 random.pl                 Locally Removed           261 
 random_mt.pl              Locally Removed           261 
 regression.verifier       Locally Modified          261 
 asim-shell                Locally Modified          261 
 asimcommit                Locally Removed           261 
 asimstarter.in            Locally Modified          261 
 cvs-sync                  Locally Removed           261 
 xcheck                    Locally Modified          261 
 regression.cleanup        Locally Modified          261 
 summarize-stats           Locally Modified          261 
 rsync-traces              Locally Removed           261 
 asim-admin                Locally Removed           261 
 multitrace.pl             Locally Removed           261 
 newbox_template.h         Locally Removed           261 
 asimtools.pl              Locally Removed           261 
 trc2eng_2_gtrace.pl       Locally Removed           261 
 sum-simpoints             Locally Modified          261 
 model-coverage            Locally Modified          261 
 asim-run                  Locally Modified          261 
 sum-unweighted            Locally Modified          261 
 apm-fixup                 Locally Modified          261 
 asim-batch                Locally Modified          261 
 asim-compare-stats        Locally Modified          261 
 random_setup_mt.pl        Locally Removed           261 
 newbox.pl                 Locally Removed           261 
 getChecksum.pl            Locally Removed           261 
 stat-to-text              Locally Modified          261 
 newbox_template.cpp       Locally Removed           261 

Directory tools/awb/apm-find-replace
 apm_find_replace_head.pl  Locally Modified          261 

Directory tools/awb/awb-wizard
 awb_wizard_head.pl        Locally Modified          261 

Directory tools/awb/awb2
 awb_head.pl               Locally Modified          261 

Updated all scripts to support running with dash as /bin/sh, 
which is the default on Ubuntu. The change involves substituting 
the incantation for invoking perl from:

:
eval 'exec perl -w "$0" ${1+"$@"}'
       if 0;

to:

#!/usr/bin/env perl
# -*- perl -*-

$^W = 1;


----------
jsemer      Date: Fri Aug 15 14:06:52 EDT 2008  CSN: CSN-asimcore-263
                  Fri Aug 15 18:06:52 UTC 2008


Directory tools/scripts
 regression.cleanup        Locally Modified          262 
 stat-to-text              Locally Modified          262 

Fixed some typos in incantation to invoke perl.

----------
jsemer      Date: Wed Nov  5 10:59:27 EST 2008  CSN: CSN-asimcore-264
                  Wed Nov  5 15:59:27 UTC 2008


Directory tools/awb/amc
 amc.cpp                   Locally Modified          263 

Directory tools/awb/awb-resolver
 awb-resolver.cpp          Locally Modified          263 

Directory lib/libasim/include/asim
 resource_stats.h          Locally Modified          263 
 arch_register.h           Locally Modified          263 
 threaded_log.h            Locally Modified          263 

Directory lib/libasim/src
 xcheck.cpp                Locally Modified          263 
 ioformat.cpp              Locally Modified          263 
 trace_legacy.cpp          Locally Modified          263 
 mesg.cpp                  Locally Modified          263 
 regexobj.cpp              Locally Modified          263 
 stateout.cpp              Locally Modified          263 
 stackdump.cpp             Locally Modified          263 

Directory lib/libawb
 model.cpp                 Locally Modified          263 
 model_builder.cpp         Locally Modified          263 
 util.cpp                  Locally Modified          263 
 inifile.cpp               Locally Modified          263 
 module.cpp                Locally Modified          263 
 benchmark.cpp             Locally Modified          263 

Directory lib/libdral/include/asim
 dralStorage.h             Locally Modified          263 
 dralServer.h              Locally Modified          263 

Directory lib/libdral/src
 dralListenerConverter.cpp Locally Modified          263 
 dralDesc.cpp              Locally Modified          263 
 dralServerAscii.cpp       Locally Modified          263 
 dralStringMapping.cpp     Locally Modified          263 

Added #include <> updates from Guo Rui to support gcc 4.3.2.
Mostly these are inclusions of stdlib.

----------
spartha1    Date: Mon Dec 29 10:20:53 EST 2008  CSN: CSN-asimcore-265
                  Mon Dec 29 15:20:53 UTC 2008


Directory libperl/Asim/lib/Asim/Batch
 NetbatchRemote.pm         Locally Modified          264 
 Netbatch.pm               Locally Modified          264 

Directory tools/scripts
 asim-run                  Locally Modified          264 

Updating with simcore changes (rev. 2605 - Eric Borch)

- fixes for remote netbatch pool usage, per Joel's suggestion
Eric

----------
spartha1    Date: Mon Dec 29 10:25:34 EST 2008  CSN: CSN-asimcore-266
                  Mon Dec 29 15:25:34 UTC 2008


Directory modules/warmup
 null_warmup_manager.h     Locally Added               0 
 null_warmup_manager.awb   Locally Added               0 

Updating with simcore changes (rev. 2610 - Sailashri Parthasarathy)

Adding a null model (null_model.apm) that contains a null core and a null feeder. The original feeder interface has been retained. Adding the following null modules to the model:
1. Null cpu
2. Null core
3. Null hardware context
4. Null software context
5. Null context scheduler
6. Null micro inst class
7. Null macro inst class
8. Null isa
9. Null instruction address class
10. Null feeder implementation
11. Null cpu mode
12. Null warmup manager (provided by Carl)

For some modules, all the public functions have been retained and they return null. For some other modules, only relevant functions (such as constructor/destructor) have been retained while the remaining ones have been removed.

----------
spartha1    Date: Mon Dec 29 10:30:48 EST 2008  CSN: CSN-asimcore-267
                  Mon Dec 29 15:30:48 UTC 2008


Directory tools/dreams
 null_adf_file.h           Locally Added               0 
 null_adf.awb              Locally Added               0 

Directory modules/system
 null_chip.awb             Locally Added               0 
 null_chip.cpp             Locally Added               0 
 null_chip.h               Locally Added               0 

Directory modules
 null_package.awb          Locally Added               0 

Updating with simcore changes (rev. 2612 - Sailashri Parthasarathy)

Continuation of the null model commit. Moving the null modules out of the x86 package and into the feeder and simcore packages. The null model no longer depends on the x86 package, so non-x86 projects dont have to check it out.


----------
spartha1    Date: Mon Dec 29 10:32:24 EST 2008  CSN: CSN-asimcore-268
                  Mon Dec 29 15:32:24 UTC 2008


Directory tools/dreams
 null_adf_file.h           Locally Modified          267 

Updating with simcore changes (rev. 2614 - Sailashri Parthasarathy)

Fixed a glibc error in the null model.

----------
spartha1    Date: Mon Dec 29 12:10:44 EST 2008  CSN: CSN-asimcore-269
                  Mon Dec 29 17:10:44 UTC 2008


Directory libperl/Asim/lib/Asim/Package
 Svn.pm                    Locally Modified          268 
 Cvs.pm                    Locally Modified          268 

Updating with simcore changes (rev. 2616 - Joel Emer)

Properly report failed updates for both CVS and SVN repositories.

----------
spartha1    Date: Mon Dec 29 12:26:31 EST 2008  CSN: CSN-asimcore-270
                  Mon Dec 29 17:26:31 UTC 2008


Directory tools/scripts
 asim-run                  Locally Modified          269 

Updating with simcore changes (rev. 2628 - Steve Raasch)

* Minor update to asim-run adds the "--nbtask <netbatch-taskname>"
option. Using this option adds <netbatch-taskname> to the NB queuing
command and makes it available to other NB tools as a job identifier.

* Add run-with-params.cfx
This CFX allows you to specify an arbitrary number of traces plus
options for the model, the feeder, and the system portions of the
command-line.

* Add tlist2bm.pl
This script takes a Portland-style tracelist, and converts it to an
ASIM-style benchmark file using 'run-with-params.cfx'. This allows us
to run traces with the same parameters as other groups (including
simulation length, skipping, and start-point).

----------
spartha1    Date: Mon Dec 29 12:29:18 EST 2008  CSN: CSN-asimcore-271
                  Mon Dec 29 17:29:18 UTC 2008


Directory tools/scripts/bm/tracecache
 run-with-params.cfx       Locally Added               0 

Directory tools/scripts
 tlist2bm.pl               Locally Added               0 

Updating with simcore changes (rev. 2629 - Steve Raasch)

Actually add the files specified in the previous commit.

----------
spartha1    Date: Mon Dec 29 12:32:35 EST 2008  CSN: CSN-asimcore-272
                  Mon Dec 29 17:32:35 UTC 2008


Directory tools/scripts
 asim-run                  Locally Modified          271 
 asim-batch                Locally Modified          271 

Updating with simcore changes (rev. 2632 - Steve Raasch)

asim-run: add output reminding the user of which pool jobs are being
submitted to

asim-batch: now creates 'run.info' file in the benchmark's RUN
directory that describes how the simulation was invoked. This file
duplicates the content of 'run.error.*' except that it is created for
all runs, not just those that fail

----------
spartha1    Date: Mon Dec 29 12:34:02 EST 2008  CSN: CSN-asimcore-273
                  Mon Dec 29 17:34:02 UTC 2008


Directory libperl/Asim/lib/Asim/Batch
 NetbatchRemote.pm         Locally Modified          272 
 Netbatch.pm               Locally Modified          272 

Directory tools/scripts
 asim-run                  Locally Modified          272 

Updating with simcore changes (rev. 2633 - Carl Beckmann)

- miscellaneous remote netbatch bug fixes provided by Jimmy Mason

----------
spartha1    Date: Mon Dec 29 12:36:15 EST 2008  CSN: CSN-asimcore-274
                  Mon Dec 29 17:36:15 UTC 2008


Directory tools/scripts
 asim-run                  Locally Modified          273 

Updating with simcore changes (rev. 2634 - Eric Borch)

- added ability to specify a directory in the BUILD directory to hold
files that are read in at run time.  This is needed for remote
netbatch environments.  With this feature, these run time files
will be copied to the remote netbatch location by asim-run.  The directory
can be specified in asimrc with RUN_TIME_DIR= or on the command line with
--run_time_dir.  Right now this ONLY allows directories that are in the
BUILD directory.

- there's also a change to not rsync anything to a remote netbatch
location if the --nobuild option is specified.

Eric

----------
spartha1    Date: Mon Dec 29 12:38:32 EST 2008  CSN: CSN-asimcore-275
                  Mon Dec 29 17:38:32 UTC 2008


Directory tools/scripts
 asim-run                  Locally Modified          274 

Updating with simcore changes (rev. 2635 - Michael Adler)

Version 2633 (Carl's change) broke HAsim regressions, which depend on
getting quoted strings through to the run script.  I added a hack on top
of the hack in parse_exp_file() that quotes the sequence \" before passing
it to the shell.

----------
spartha1    Date: Mon Dec 29 12:44:33 EST 2008  CSN: CSN-asimcore-276
                  Mon Dec 29 17:44:33 UTC 2008


Directory tools/scripts
 regression.launcher       Locally Modified          275 
 asim-run                  Locally Modified          275 

Updating with simcore changes (rev. 2649 - Eric Borch)

- fixed a typo in an asim-run error message.

- added ability to specify netbatch pool and class info in the asimrc
  file for regression.launcher.

Eric

----------
spartha1    Date: Mon Dec 29 12:47:33 EST 2008  CSN: CSN-asimcore-277
                  Mon Dec 29 17:47:33 UTC 2008


Directory lib/libasim/include/asim
 module.h                  Locally Modified          276 

Updating with simcore changes (rev. 2650 - Carl Beckmann)

- Added a necessary include of <set> which fixes a model build failure

----------
spartha1    Date: Mon Dec 29 13:02:42 EST 2008  CSN: CSN-asimcore-278
                  Mon Dec 29 18:02:42 UTC 2008


Directory libperl/AsimShell/lib/AsimShell
 Help.pm                   Locally Modified          277 
 Completion.pm             Locally Modified          277 
 Commands.pm               Locally Modified          277 

Directory libperl/AsimShell/lib
 AsimShell.pm              Locally Modified          277 

Directory libperl/Asim/lib/Asim
 BuildTree/                Locally Added               0 

Directory libperl/Asim/lib/Asim/BuildTree
 Configuration.pm          Locally Added               0 

Directory libperl/Asim/lib/Asim
 BuildTree.pm              Locally Modified          277 

Directory tools/scripts
 asim-shell                Locally Modified          277 

Updating with simcore changes (rev. 2655 - Carl Beckmann)

- Added an object class to query build tree configuration information
  from autoconf configure script output.

- Added an asim-shell command "show configuration <packages...>" to print
  build tree configuration information

- Added an asim-shell command "verify configuration <packages...>" to
  verify compatibility of the build tree configurations for the listed
  packages.  The most common usage is "verify configuration all" check checks
  all packages for consistency.
  
  The check is normally done using only a small amount of information from
  configure, i.e. the machine type and OS release version, the C++ compiler
  and version, and the ARCHFLAGS setting.  But a more exhaustive check can
  be done using the --exhaustive switch to this asim-shell command (although
  this usually results in spurious mismatches).

- Added some automated checks of package build tree configurations that get
  invoked in asim-shell upon:
  + startup
  + checkout or update of packages
  + manually configuring packages
  + adding public or other packages
  The checks are disabled in batch mode.  They can also be explicitly
  disabled using a new command line switch --noconfigcheck

  This check should catch the most common configuration mismatches, e.g.
  checking out different packages on different host architectures, or
  inconsistent 32/64-bit build settings.

----------
spartha1    Date: Mon Dec 29 13:14:34 EST 2008  CSN: CSN-asimcore-279
                  Mon Dec 29 18:14:34 UTC 2008


Directory tools/scripts
 asimstarter.in            Locally Modified          278 

Updating with simcore changes (rev. 2656 - Carl Beckmann)

- fixed a bug that was preventing asimstarter from launching foreign programs

----------
spartha1    Date: Mon Dec 29 13:16:14 EST 2008  CSN: CSN-asimcore-280
                  Mon Dec 29 18:16:14 UTC 2008


Directory tools/scripts
 asimstarter.in            Locally Modified          279 

Updating with simcore changes (rev. 2657 - Carl Beckmann)

- Fixed a bug introduced in last commit which broke "asimstarter -- program" usage

- Also added the ability to use absolute, relative, and union-directory-relative paths for "program" in the "asimstarter program" and "asimstarter -- program" usages.

----------
spartha1    Date: Mon Dec 29 13:18:21 EST 2008  CSN: CSN-asimcore-281
                  Mon Dec 29 18:18:21 UTC 2008


Directory tools/scripts
 asim-run                  Locally Modified          280 

Updating with simcore changes (rev. 2661 - Carl Beckmann)

- Asim-run now recognized both syntaxes:
     -param LIMIT_PTHREADS=4
  and
     -limit_pthreads 4
  when deciding whether to launch a netbatch job as a parallel job.
  Also, fixed a bug in scanning model arguments (previously it was only
  able to detect parallel jobs from parameters in the .apm file)

----------
spartha1    Date: Mon Dec 29 13:21:38 EST 2008  CSN: CSN-asimcore-282
                  Mon Dec 29 18:21:38 UTC 2008


Directory libperl/Asim/lib/Asim
 PlotStats.pm              Locally Modified          281 

Updating with simcore changes (rev. 2673 - Alex Settle)

Fixed perl printfs to prevent them from expanding the '%' character found in many of the benchmark names.  This fix allows plot.nightly to complete without error and mail out a gif image of performance metrics with the nightly regression emails.

----------
spartha1    Date: Mon Dec 29 14:37:17 EST 2008  CSN: CSN-asimcore-283
                  Mon Dec 29 19:37:17 UTC 2008


Directory modules/controller/classic
 args.cpp                  Locally Modified          282 

Updating with simcore changes (rev. 2599 - Carl Beckmann)

- bug fix in relative path name resolution for resursive config files,
  (thanks to James Mason for providing the fix).

----------
mcadler     Date: Wed Mar  4 22:36:28 EST 2009  CSN: CSN-asimcore-284
                  Thu Mar  5 03:36:28 UTC 2009


Directory libperl/Asim/lib/Asim
 Module.pm                 Locally Modified          283 

Treat BSH (Bluespec header) files as a separate class than BSV.

----------
spartha1    Date: Fri Apr  3 13:38:19 EDT 2009  CSN: CSN-asimcore-285
                  Fri Apr  3 17:38:19 UTC 2009


Directory libperl/Asim/lib/Asim/Package
 Commit.pm                 Locally Modified          284 

Updating with simcore changes (rev. 2691 - Sailashri Parthasarathy)

Changing the commit functionality to include the user's comments in the CVS log (similar to Svn).

----------
spartha1    Date: Fri Apr  3 13:40:56 EDT 2009  CSN: CSN-asimcore-286
                  Fri Apr  3 17:40:56 UTC 2009


Directory libperl/Asim/lib/Asim/Package
 Commit.pm                 Locally Modified          285 

Updating with simcore changes (rev. 2692 - Sailashri Parthasarathy)

Continuation of previous commit. Adding Jim Fung's changes.

----------
spartha1    Date: Fri Apr  3 14:23:21 EDT 2009  CSN: CSN-asimcore-287
                  Fri Apr  3 18:23:21 UTC 2009


Directory libperl/AsimShell/lib/AsimShell
 Help.pm                   Locally Modified          286 
 Commands.pm               Locally Modified          286 

Updating with simcore changes (rev. 2701 - Carl Beckmann)

- added a "--persist" option to the model configure and ncfg commands,
  identical to the --persist flag of asim-run:  When this flag is given,
  the model build area uses hard links instead of soft links to the source area.

----------
spartha1    Date: Fri Apr  3 14:26:55 EDT 2009  CSN: CSN-asimcore-288
                  Fri Apr  3 18:26:55 UTC 2009


Directory libperl/AsimShell/lib/AsimShell
 Help.pm                   Locally Modified          287 
 Completion.pm             Locally Modified          287 
 Commands.pm               Locally Modified          287 

Directory libperl/AsimShell/lib
 AsimShell.pm              Locally Modified          287 

Directory libperl/Asim/lib/Asim/Package
 Svn.pm                    Locally Modified          287 

Directory libperl/Asim/lib/Asim
 Package.pm                Locally Modified          287 

Updating with simcore changes (rev. 2707 - Carl Beckmann)

- Added a "new bundle" command to asim-shell.  See online help.

  Here are some typical example usage models:

  To create a bundle consisting of the HEAD version of all packages
  in the current workspace, named "mybundle" do:

    asim> new bundle mybundle --head

  To create a bundle named "mybundle/2008_01_26" consisting of the
  packages "axp", "simcore" and "x86" only, do:

    asim> new bundle mybundle/2009_01_26 --packages=axp,simcore,x86

  To create a bundle consisting of the current versions of those
  packages needed to build the model "config/pm/my/broken/model.apm":

    asim> set model config/pm/my/broken/model.apm
    asim> new bundle mybundle/BAD_JAN_26_09 --model=.

  To create a bundle consisting of the current versions of all those
  packages needed to build all the models used in the asim-run file
  in experiments/axp/my_axp_exps/my_axp_exps.model, do:

    asim> new bundle mybundle/MY_AXP_EXPS --experiment=axp/my_axp_exps

  If you goof and want to redo a previous bundle, just redo the command
  and it will prompt you whether to overwrite the bundle information.

  Normally it stores bundle information under $HOME/.asim/bundles, but
  if you have privileges (e.g. asim1) you can use --install to write into
  <install>/etc/asim/bundles (where <install> is probably something like
  /p/asim/x86_64_linux26/).  You can also use the --file option to redirect
  bundle information to an arbitrary file (for example if you want to send
  the bundle information to someone else, to reproduce an error elsewhere).

----------
spartha1    Date: Fri Apr  3 14:29:42 EDT 2009  CSN: CSN-asimcore-289
                  Fri Apr  3 18:29:42 UTC 2009


Directory tools/scripts
 model-coverage            Locally Modified          288 

Updating with simcore changes (rev. 2712 - Carl Beckmann)

- Fixed some bugs involving resolving file locations, due to the fact
  that we were not using Asim perl objects to find things.

----------
spartha1    Date: Fri Apr  3 14:31:36 EDT 2009  CSN: CSN-asimcore-290
                  Fri Apr  3 18:31:36 UTC 2009


Directory libperl/Asim/lib/Asim/Package
 BitKeeper.pm              Locally Modified          289 

Directory libperl/Asim/lib/Asim/Repository
 DB.pm                     Locally Modified          289 

Directory libperl/Asim/lib/Asim
 Repository.pm             Locally Modified          289 

Updating with simcore changes (rev. 2716 - Carl Beckmann)

- Better handling of revisions and tags for BitKeeper.
  The command baseline packages now works for BK repositories, too,
  extracting a symbolic tag if available, or defaulting to a numeric tag.
  Branches/clones are still a little problematic.



----------
spartha1    Date: Fri Apr  3 14:41:16 EDT 2009  CSN: CSN-asimcore-291
                  Fri Apr  3 18:41:16 UTC 2009


Directory modules/dral_api
 classic_dral_api_ptv_gold.awb Locally Added               0 

Updating with simcore changes (rev. 2721 - Sailashri Parthasarathy)

Adding a DRAL API file that uses PTV from the golden archlib package.

----------
spartha1    Date: Fri Apr  3 14:54:02 EDT 2009  CSN: CSN-asimcore-292
                  Fri Apr  3 18:54:02 UTC 2009


Directory libperl/AsimShell/lib/AsimShell
 Help.pm                   Locally Modified          291 
 Commands.pm               Locally Modified          291 

Directory libperl/AsimShell/lib
 AsimShell.pm              Locally Modified          291 

Directory libperl/Asim/lib/Asim/Package
 Svn.pm                    Locally Modified          291 

Directory libperl/Asim/lib/Asim
 Package.pm                Locally Modified          291 

Directory tools/scripts
 model-coverage            Locally Modified          291 

Updating with simcore changes (rev. 2726 - Carl Beckmann)

- Created a "tag package" command so we can easily label package revisions
  with symbolic tags, without resorting to manual SVN commands or bypassing
  the SVN pre-commit hooks

- Fixed a minor bug in model-coverage

----------
spartha1    Date: Fri Apr  3 16:27:36 EDT 2009  CSN: CSN-asimcore-293
                  Fri Apr  3 20:27:36 UTC 2009


Directory modules/dral_api
 classic_dral_api_ptv_gold.awb Locally Modified          292 

Updating with simcore changes (rev. 2757 - Sailashri Parthasarathy)

The xfopen files in archlib have been moved to a new dir with a separate Conscript. Adding a reference to the xfopen library in the awb f\
ile.

----------
spartha1    Date: Fri Apr  3 16:31:40 EDT 2009  CSN: CSN-asimcore-294
                  Fri Apr  3 20:31:40 UTC 2009


Directory lib/libawb
 model_builder.cpp         Locally Modified          293 
 model_builder.h           Locally Modified          293 
 module.cpp                Locally Modified          293 
 module.h                  Locally Modified          293 

Updating with simcore changes (rev. 2761 - Krishna Rangan)

- added %conscript tag; copies the arguments to the build dir for now.

----------
spartha1    Date: Fri Apr  3 16:56:41 EDT 2009  CSN: CSN-asimcore-295
                  Fri Apr  3 20:56:41 UTC 2009


Directory libperl/Asim/lib/Asim
 Inifile.pm                Locally Modified          294 

Updating with simcore changes (rev. 2771 - Krishna Rangan)

- possible fix for asimrc file corruption in the nightly workspace;
  decreased the possibility of temporary files ending up with same names.

----------
jsemer      Date: Wed Apr 22 15:54:49 EDT 2009  CSN: CSN-awb-300
                  Wed Apr 22 19:54:49 UTC 2009


Directory .
 configure                 Locally Modified          299 
 Makefile.in               Locally Modified          299 

Directory include
 config.h.in               Locally Modified          299 

Directory .
 configure.in              Locally Modified          299 

Directory libperl
 Makefile.in               Locally Modified          299 

Directory tools
 Makefile.in               Locally Modified          299 

Directory tools/scripts
 Makefile.in               Locally Modified          299 

Directory tools/awb/amc
 Makefile.in               Locally Modified          299 

Directory tools/awb/apm-edit
 Makefile.in               Locally Modified          299 

Directory tools/awb
 Makefile.in               Locally Modified          299 

Directory tools/awb/apm-find-replace
 Makefile.in               Locally Modified          299 

Directory tools/awb/awb-wizard
 Makefile.in               Locally Modified          299 

Directory tools/awb/awb-resolver
 Makefile.in               Locally Modified          299 

Directory tools/awb/awb2
 Makefile.in               Locally Modified          299 

Directory lib/libawb
 Makefile.in               Locally Modified          299 

Directory lib
 Makefile.in               Locally Modified          299 

Directory .
 aclocal.m4                Locally Modified          299 

Updated configure.in for awb-only repository.
----------
jsemer      Date: Wed Apr 22 16:09:28 EDT 2009  CSN: CSN-awb-301
                  Wed Apr 22 20:09:28 UTC 2009


Directory etc
 asim.pack                 Locally Modified          300 

Add awb repository to pack file.

----------
jsemer      Date: Wed May  6 15:44:26 EDT 2009  CSN: CSN-awb-302
                  Wed May  6 19:44:26 UTC 2009


Directory etc/repositories.d
 platform-acp.pack         Locally Added               0 

Added repository for ACP platform support.

----------
jsemer      Date: Fri May  8 17:49:14 EDT 2009  CSN: CSN-awb-303
                  Fri May  8 21:49:14 UTC 2009


Directory etc/repositories.d
 platform-acp.pack         Locally Modified          302 

Added browseURL for platform-acp package.

----------
spartha1    Date: Tue Jun  9 15:38:11 EDT 2009  CSN: CSN-awb-304
                  Tue Jun  9 19:38:11 UTC 2009


Directory libperl/AsimShell/lib/AsimShell
 Help.pm                   Locally Modified          303 

Directory libperl/Asim/lib/Asim/Batch
 NetbatchRemote.pm         Locally Modified          303 
 Netbatch.pm               Locally Modified          303 

Directory libperl/Asim/lib/Asim
 Batch.pm                  Locally Modified          303 

Directory tools/scripts
 asim-run                  Locally Modified          303 

Directory etc
 asimrc.template           Locally Modified          303 

Updating with awb changes (rev. 2780 - Carl Beckmann)

- A number of small changes to make it easier to configure netbatch operation
  in Portland correctly:

  + re-enabled the asim-run configuration variables ENABLE_NETBATCH_PRE and
    NETBATCH_PRE_USE_SMARTCLASS so we can independently disable the use of a pre-exec script or the smart class specifiers to check for minimum disk space requirements (some netbatch queues apparently do not support the disk space check smart class), and also setting the minimum disk space (MIN_TMP_SPACE_MB) to zero disables the check.

  + multiple "-C" class specifiers to netbatch are now consolidated into a single "-C" boolean AND expression, since netbatch seems to either ignore all but the last -C or assumes a boolean OR.

  + added some missing code modules to the "help code" command, and fixed a few minor documentation items.

  + updated the asimrc template with some missing parameter descriptions

----------
spartha1    Date: Tue Jun  9 15:41:06 EDT 2009  CSN: CSN-awb-305
                  Tue Jun  9 19:41:06 UTC 2009


Directory libperl/Asim/lib/Asim
 Batch.pm                  Locally Modified          304 

Updating with awb changes (rev. 2781 - Carl Beckmann)

- fixed a formatting error in the perldoc output introducted in last commit

----------
spartha1    Date: Tue Jun  9 17:57:22 EDT 2009  CSN: CSN-awb-306
                  Tue Jun  9 21:57:22 UTC 2009


Directory libperl/AsimShell/lib/AsimShell
 Commands.pm               Locally Modified          305 

Directory libperl/AsimShell/lib
 AsimShell.pm              Locally Modified          305 

Directory libperl/Asim/lib/Asim/Workspace
 Template.pm               Locally Modified          305 

Directory libperl/Asim/lib/Asim
 Workspace.pm              Locally Modified          305 

Directory tools/scripts
 asimstarter.in            Locally Modified          305 
 awb-shell                 Locally Modified          305 

Directory etc
 asimrc.template           Locally Modified          305 
 awb.config.template.in    Locally Modified          305 

Updating with awb changes (rev. 2774 - Carl Beckmann)

+ Going live with split of simcore into simcore, awb, and awb-doc:

  - fixed a minor bug in awb-shell that was causing a spurious warning
    message on startup

  - added a check to awb-shell to make sure we have awb in our workspace

  - fixed various templates in /etc to include he new awb package
    and some new awb-shell asimrc configuration parameters

  - Added awb-doc to asim.pack file

  - added new awb-* tool name aliases for old asim-* tools to asimstarter

----------
spartha1    Date: Tue Jun  9 18:04:15 EDT 2009  CSN: CSN-awb-307
                  Tue Jun  9 22:04:15 UTC 2009


Directory tools/scripts
 tlist2bm.pl               Locally Modified          305 

Updating with asim-awb changes (rev. 2777 - Steve Raasch)

Update to add option to simply dump trace names

----------
pellauer    Date: Wed Jun 10 14:44:57 EDT 2009  CSN: CSN-awb-308
                  Wed Jun 10 18:44:57 UTC 2009


Directory etc
 asim.pack                 Locally Modified          307 


Updating name of public AWB repository to be "awb" from "awb-mit".

Michael P.

----------
pellauer    Date: Wed Jun 10 17:26:58 EDT 2009  CSN: CSN-awb-309
                  Wed Jun 10 21:26:58 UTC 2009


Directory libperl/Asim/lib
 Asim.pm.in                Locally Modified          308 


* Added Libdir and Includedir to Asim.pm.

Michael P.


----------
pellauer    Date: Thu Jun 11 14:33:33 EDT 2009  CSN: CSN-awb-310
                  Thu Jun 11 18:33:33 UTC 2009


Directory libperl/Asim/lib/Asim/Workspace
 Template.pm               Locally Modified          309 


* Update broken searchpath in Template.

Michael P.


----------
emer        Date: Fri Jul 17 08:26:00 EDT 2009  CSN: CSN-awb-311
                  Fri Jul 17 12:26:00 UTC 2009


Directory tools/scripts
 asimstarter.in            Locally Modified          310 

Use regular expression parsing of perl version instead of integer
arithmetic. This should fix the parsing problems with perl 5.10.0.

----------
emer        Date: Fri Jul 17 09:56:40 EDT 2009  CSN: CSN-awb-312
                  Fri Jul 17 13:56:40 UTC 2009


Directory tools/scripts
 asimstarter.in            Locally Modified          311 

Removed some obsolete tools from asimstarter.

----------
emer        Date: Tue Jul 28 18:15:47 EDT 2009  CSN: CSN-awb-313
                  Tue Jul 28 22:15:47 UTC 2009


Directory etc/repositories.d
 mit-6.375.pack            Locally Added               0 

Added repository for 6.375 class.

----------
emer        Date: Tue Jul 28 18:17:34 EDT 2009  CSN: CSN-awb-314
                  Tue Jul 28 22:17:34 UTC 2009


Directory etc/repositories.d
 mit-6.375.pack            Locally Modified          313 

Fix typo in comment.

----------
emer        Date: Sat Aug  1 15:52:31 EDT 2009  CSN: CSN-awb-315
                  Sat Aug  1 19:52:31 UTC 2009


Directory libperl/Asim/lib/Asim
 Inifile.pm                Locally Modified          313 

Fixed tempfile creation so that they are placed in a proper temp
directory. Also some removed Unix dependencies on file operations, 
so Inifile is more OS independent.

----------
emer        Date: Sat Aug  1 16:08:19 EDT 2009  CSN: CSN-awb-316
                  Sat Aug  1 20:08:19 UTC 2009


Directory libperl
 Benchmarks/               Locally Modified          314 

Added svn:ignore property to . to ignore pm_to_blib, blib and Makefile.

This is done with:
          % svn propedit svn:ignore .


----------
emer        Date: Tue Aug  4 15:10:50 EDT 2009  CSN: CSN-awb-317
                  Tue Aug  4 19:10:50 UTC 2009


Directory libperl/Asim/lib/Asim
 Module.pm                 Locally Modified          316 
 Model.pm                  Locally Modified          316 

Directory tools/awb/apm-edit
 runlog.ui                 Locally Modified          316 
 apm_edit.ui.h             Locally Modified          316 
 apm_edit.ui.patch         Locally Added               0 
 apm_edit.ui               Locally Modified          316 
 fix-ui                    Locally Added               0 
 runlog.ui.h               Locally Modified          316 

- Various enhancements to apm-edit:
     - Modules have a 'notes' operation to view the 'notes' about a module
     - Module edit operation now opens all source files (including make/scons files)
     - Model operations to 'setup' and 'run' the 'default benchmark' were added
     - Added various keyboard accelerators, .e.g.,
                ^E - edit current module
                ^I - open notes for current module
                F9 - configure model
                F10 - build model
                F11 - setup benchmark
                F12 - run benchmark

     - Miscelaneous changes
            - Added ./fix-ui and patch file to fix incompatible changes generated by designer 3.3
            - Fixed apm-edit::runlog to avoid hangs on exit (basically copied awb::runlog)

- Supporting changes in Asim::Model:
      - Model's now have a DefaultBenchmark
      
- Supporting changes in Asim::Module:
      - Added the concept of 'notes' to a module.
      - Made scons() method uniform with other source file methods by accepting and returning a list
           (hasim-configure only deals with lists of length one)

----------
emer        Date: Fri Aug  7 11:11:24 EDT 2009  CSN: CSN-awb-318
                  Fri Aug  7 15:11:24 UTC 2009


Directory m4
 ltsugar.m4                Locally Added               0 
 libtool.m4                Locally Added               0 
 ltversion.m4              Locally Added               0 
 lt~obsolete.m4            Locally Added               0 
 ltoptions.m4              Locally Added               0 

Directory .
 m4/                       Locally Added               0 
 configure                 Locally Modified          317 
 Makefile.in               Locally Modified          317 

Directory include
 config.h.in               Locally Modified          317 

Directory .
 configure.in              Locally Modified          317 

Directory scripts
 mkinstalldirs             Locally Modified          317 
 depcomp                   Locally Modified          317 
 missing                   Locally Modified          317 
 config.guess              Locally Modified          317 
 config.sub                Locally Modified          317 
 ltmain.sh                 Locally Modified          317 
 install-sh                Locally Modified          317 

Directory libperl
 Makefile.in               Locally Modified          317 

Directory libperl/Asim/lib/Asim
 Base.pm                   Locally Modified          317 
 Inifile.pm                Locally Modified          317 
 Model.pm                  Locally Modified          317 

Directory .
 README                    Locally Modified          317 

Directory tools
 Makefile.in               Locally Modified          317 

Directory tools/scripts
 Makefile.in               Locally Modified          317 

Directory tools/awb/amc
 Makefile.in               Locally Modified          317 

Directory tools/awb
 apm-edit/                 Locally Modified          317 

Directory tools/awb/apm-edit
 Makefile.in               Locally Modified          317 
 apm-edit.db               Locally Removed           317 
 apm_edit.ui.h             Locally Modified          317 
 apm_edit.ui.patch         Locally Modified          317 
 apm_edit.ui               Locally Modified          317 
 apm-edit.pro              Locally Modified          317 
 apm_edit_properties.ui.h  Locally Added               0 
 Makefile.am               Locally Modified          317 
 apm_edit_properties.ui    Locally Added               0 

Directory tools/awb
 Makefile.in               Locally Modified          317 

Directory tools/awb/apm-find-replace
 Makefile.in               Locally Modified          317 

Directory tools/awb/awb-wizard
 Makefile.in               Locally Modified          317 

Directory tools/awb/awb-resolver
 Makefile.in               Locally Modified          317 

Directory tools/awb/awb2
 Makefile.in               Locally Modified          317 

Directory lib/libawb
 Makefile.in               Locally Modified          317 

Directory lib
 Makefile.in               Locally Modified          317 

Directory .
 INSTALL                   Locally Modified          317 
 aclocal.m4                Locally Modified          317 

- Added some enchancements to apm-edit
    - Added a separate properites dialog accessed via
       - Menu:     Model->Properties menu
       - Button:   "Change" button to left of model name
       - Shortcut: Alt-Enter

    - Added support for default benchmark run options

- Supporting changes
    - Added default_runopts property to Model.pm
    - Fixed some bugs in Base.pm (modified property was set improperly)
    - Upgraded to new version to autoconf tools

----------
emer        Date: Fri Aug  7 15:11:28 EDT 2009  CSN: CSN-awb-319
                  Fri Aug  7 19:11:28 UTC 2009


Directory tools/awb/awb2
 awb_dialog.ui.h           Locally Modified          317 

Fix bug which prevented one from seeing model and benchmark 
directories for newly checked out packages.

----------
emer        Date: Fri Aug  7 17:38:59 EDT 2009  CSN: CSN-awb-320
                  Fri Aug  7 21:38:59 UTC 2009


Directory libperl/Asim/lib/Asim
 Module.pm                 Locally Modified          319 
 Model.pm                  Locally Modified          319 

Directory tools/awb/apm-edit
 apm_edit.ui.h             Locally Modified          319 
 apm_edit.ui               Locally Modified          319 

Enhancement to apm-edit suggested by Elliot:

On insertion of a module, if the parameters of the module (or
any of children) have non-default values, then the user is
queried whether they want to change ALL the parameters for the
module (and its children) to their default value.


----------
emer        Date: Sun Aug  9 12:20:17 EDT 2009  CSN: CSN-awb-321
                  Sun Aug  9 16:20:17 UTC 2009


Directory tools/awb/apm-edit
 apm_edit.ui.h             Locally Modified          320 
 apm_edit.ui.patch         Locally Modified          320 
 apm_edit.ui               Locally Modified          320 
 apm_edit_properties.ui    Locally Modified          320 

More enchancements to apm-edit:

* Improved alternative modules informatino pane
** Information shown in tabbed dialog
** Displays module notes
* Allow editing of alternative modules (resolves bug #4). Access by:
** 'Alternatives' menu
** alternatives list context menu (right click)
** Button in 'Files' tab in module description pane

----------
emer        Date: Tue Aug 11 15:52:17 EDT 2009  CSN: CSN-awb-322
                  Tue Aug 11 19:52:17 UTC 2009


Directory libperl/Asim/lib/Asim
 Module.pm                 Locally Modified          321 
 Model.pm                  Locally Modified          321 

Directory tools/awb/apm-edit
 apm_edit.ui.h             Locally Modified          321 

Added implementation of the notion of a 'template' module, which 
can be used to hold a skeleton implementation for modules of the
given awb-type and hold notes relevant to all modules of that awb-type.

A template module is indicated by a --template flag on the %provides 
directive in an .awb file

Template modules show up as alternatives in apm-edit, but cannot be inserted
into the model.

Also put in a fix for the periodic crash experienced by apm-edit from 
what appears to be a perlqt bug on certain ListView method calls. Fix was
to put an eval{} expression around the suspect method calls.

----------
emer        Date: Wed Aug 12 18:31:07 EDT 2009  CSN: CSN-awb-323
                  Wed Aug 12 22:31:07 UTC 2009


Directory tools/awb/awb2
 awb_dialog.ui             Locally Modified          322 
 awb.pro                   Locally Modified          322 
 awb_dialog.ui.h           Locally Modified          322 

Improvments to admin tab of awb
* Added button to open a repository (using the BrowseURL from the .pack file)
* Added button to browse a package - currently uses kdesvn

----------
emer        Date: Thu Aug 13 17:42:39 EDT 2009  CSN: CSN-awb-324
                  Thu Aug 13 21:42:39 UTC 2009


Directory tools/awb/apm-edit
 apm_edit.ui.h             Locally Modified          323 

In apm-edit just remain at the same module on a substitution when
there are no nodes without a module in the model. This seems better
than jumping to the root of the model.

----------
emer        Date: Sun Aug 16 17:25:20 EDT 2009  CSN: CSN-awb-325
                  Sun Aug 16 21:25:20 UTC 2009


Directory libperl/Asim/lib/Asim
 Module.pm                 Locally Modified          324 
 Model.pm                  Locally Modified          324 

Directory tools/awb/apm-edit
 apm_edit.ui.h             Locally Modified          324 
 apm_edit.ui               Locally Modified          324 

New feature in apm-edit
* Column in model tree indicating non-default parameter values
* Another column that will be used to indicate non-default submodules

Implementation notes
* Added symbolic references to columns in model tree
* Refactored model tree item painting into a single routine

----------
emer        Date: Mon Aug 17 14:08:05 EDT 2009  CSN: CSN-awb-326
                  Mon Aug 17 18:08:05 UTC 2009


Directory tools/awb/apm-edit
 apm_edit.ui.h             Locally Modified          325 
 apm_edit.ui               Locally Modified          325 
 apm_edit_properties.ui.h  Locally Modified          325 
 apm_edit_properties.ui    Locally Modified          325 

More improvements to apm-edit
* Property dialog allows setting type of model. Current choices:
** Asim  - these models use amc
** HAsim - these models use hasim-configure
* On creation of a new model the properies dialog is displayed

----------
emer        Date: Mon Aug 17 17:10:34 EDT 2009  CSN: CSN-awb-327
                  Mon Aug 17 21:10:34 UTC 2009


Directory tools/awb/apm-edit
 apm_edit_properties.ui.h  Locally Modified          326 

Enabled "what's this mode" for help button on apm-edit properties dialog.

----------
emer        Date: Wed Aug 19 19:30:36 EDT 2009  CSN: CSN-awb-328
                  Wed Aug 19 23:30:36 UTC 2009


Directory libperl/Asim/lib/Asim
 Module.pm                 Locally Modified          327 
 Model.pm                  Locally Modified          327 

Added support for verilog %includes in .awb files. Syntax is:

      %include --type=verilog <directory>

@<name>@ substitution is performed in <directory>

In Model.pm clear build_dir and run_dir on save to a new file
name.

----------
spartha1    Date: Mon Aug 24 13:29:42 EDT 2009  CSN: CSN-awb-329
                  Mon Aug 24 17:29:42 UTC 2009


Directory tools/scripts
 fetch-trace               Locally Modified          328 

Directory etc
 asimrc.template           Locally Modified          328 

Updating with asim-awb changes (rev. 2791 - Carl Beckmann)

- Fixed fetch-trace to behave like a real cache, i.e. to evict old
  files when it runs our of disk space.  This is controlled by two asimrc
  parameters:

    ASIM_MIN_FREE_MB    -- minimum amount of free space in the cache

    ASIM_MAX_EVICTS     -- maximum number of files to evict each cleanup

----------
spartha1    Date: Mon Aug 24 14:19:11 EDT 2009  CSN: CSN-awb-330
                  Mon Aug 24 18:19:11 UTC 2009


Directory libperl/Asim/lib/Asim/Batch
 NetbatchRemote.pm         Locally Modified          329 

Directory tools/scripts
 asim-run                  Locally Modified          329 

Updating with asim-awb changes (rev. 2796 - Carl Beckmann)

- some minor changes to support remote netbatch with parallel simulation

----------
spartha1    Date: Mon Aug 24 14:22:11 EDT 2009  CSN: CSN-awb-331
                  Mon Aug 24 18:22:11 UTC 2009


Directory tools/scripts
 asim-run                  Locally Modified          330 

Updating with asim-awb changes (rev. 2798 - Carl Beckmann)

- A small change which allows you to reserve all cores on a netbatch host
  with NETBATCH_MT_RESERVE_All_CORES=1 even if the minimum number of cores
  is set to only 1 with NETBATCH_MT_SLOTS_PER_CORE=1

----------
emer        Date: Mon Aug 24 19:34:05 EDT 2009  CSN: CSN-awb-332
                  Mon Aug 24 23:34:05 UTC 2009


Directory tools/scripts
 asim-run                  Locally Modified          331 

Revert changes in r330, which broke asim-run.

----------
emer        Date: Tue Aug 25 18:51:16 EDT 2009  CSN: CSN-awb-333
                  Tue Aug 25 22:51:16 UTC 2009


Directory tools/awb/apm-edit
 apm_edit.ui.h             Locally Modified          332 
 apm_edit.ui               Locally Modified          332 

Minor apm-edit improvements:

* Added column with 'flags' for each module in model
** Flag 'p' -> module has a non-default parameter value
** Flag 'n' -> module has notes
* Tabs titles in info box show a star (*) if there are:
** Non-default parameters
** Non-empty notes
* Selective opening of files in 'Files' tab of info box
** Double click on line, or
** Select line and click open button
** Context menu in alternatives list box still opens all files

----------
emer        Date: Wed Aug 26 16:37:13 EDT 2009  CSN: CSN-awb-334
                  Wed Aug 26 20:37:13 UTC 2009


Directory tools/awb/apm-edit
 apm_edit.ui               Locally Modified          333 

Restored missing Model->Insert menu...

----------
emer        Date: Fri Aug 28 17:05:11 EDT 2009  CSN: CSN-awb-335
                  Fri Aug 28 21:05:11 UTC 2009


Directory tools/scripts
 asimstarter.in            Locally Modified          334 
 apm-link                  Locally Added               0 

Added an experimental program (apm-link) that can be used to
combine (link) together a set of .apm and .awb files to form
a new .apm file where missing modules (holes) in the input files
have been filled with the other input files.

----------
emer        Date: Tue Sep  8 17:10:10 EDT 2009  CSN: CSN-awb-336
                  Tue Sep  8 21:10:10 UTC 2009


Directory libperl/Asim/lib/Asim/Batch
 Local.pm                  Locally Modified          335 

Added some methods for the 'local' batch subsystem that makes it
consistent with real batch subsystems even though the values returned
are meaningless constant values.

----------
emer        Date: Fri Sep 11 15:16:21 EDT 2009  CSN: CSN-awb-337
                  Fri Sep 11 19:16:21 UTC 2009


Directory libperl/Asim/lib/Asim
 Module.pm                 Locally Modified          336 

For 'global' awb parameters defined in a module within a submodel that
itself is included in an outer submodel, we now allow changing such
parameters at the level of the model that includes the outer submodel.
In other words, 'global' awb parameters are always visible regardless of
whether they are buried in multiple levels of submodels.

----------
emer        Date: Thu Sep 24 11:45:30 EDT 2009  CSN: CSN-awb-338
                  Thu Sep 24 15:45:30 UTC 2009


Directory libperl/AsimShell/lib/AsimShell
 Commands.pm               Locally Modified          337 

Directory libperl/Asim/lib/Asim/Package
 Branch.pm                 Locally Modified          337 

Directory libperl/Asim/lib/Asim/Repository
 DB.pm                     Locally Modified          337 

Directory libperl/Asim/lib/Asim
 Bundle.pm                 Locally Added               0 
 Repository.pm             Locally Modified          337 

Directory libperl/Asim/lib
 Asim.pm.in                Locally Modified          337 

Directory libperl/Asim
 MANIFEST                  Locally Modified          337 

Directory tools/awb/awb2
 awb_dialog.ui             Locally Modified          337 
 awb_dialog.ui.h           Locally Modified          337 
 awb.db                    Locally Removed           337 

Enhanced support for bundles
* awb admin tab supports bundle checkout and browsing
* Bundles defined in {<INSTALLDIR>,~/.asim}/bundles.d}
* Refactored bundle support
** Bundles supported as a Perl module (Asim::Bundle)
** Improved support of bundles in Repository::DB
*** DB maintains cache of bundle information
*** DB has method get_bundle() to get a bundle by name
* Miscelaneous changes
** Don't treat backup files as bundle files
** Fixed bug on checkout for non-default version
** awb-shell branch of a svn repository can be a tag or branch
** Stopped conversion of dot (.) to underscore (_) for SVN

----------
emer        Date: Thu Sep 24 12:09:21 EDT 2009  CSN: CSN-awb-339
                  Thu Sep 24 16:09:21 UTC 2009


Directory libperl/Asim/lib/Asim/Repository
 DB.pm                     Locally Modified          338 

Directory tools/awb/awb2
 awb_dialog.ui.h           Locally Modified          338 

Properly parse bundle file extensions and allow browsing 
of non-default bundles.

----------
emer        Date: Sat Sep 26 08:27:03 EDT 2009  CSN: CSN-awb-340
                  Sat Sep 26 12:27:03 UTC 2009


Directory tools/awb/awb2
 awb_dialog.ui             Locally Modified          339 

Improved spacing and added splitters to 'Admin' tab.

----------
mcadler     Date: Wed Sep 30 12:52:54 EDT 2009  CSN: CSN-awb-341
                  Wed Sep 30 16:52:54 UTC 2009


Directory etc/repositories.d
 platform-acp.pack         Locally Modified          340 

Move platform-acp repository to new machine.

----------
spartha1    Date: Fri Oct  2 16:20:40 EDT 2009  CSN: CSN-awb-342
                  Fri Oct  2 20:20:40 UTC 2009


Directory tools/scripts
 regression.verifier       Locally Modified          341 

Updating with asim-awb changes (rev. 2808 - Krishna Rangan).

- a simple fix: regdir is not a must-have argument when rundir is present.

----------
spartha1    Date: Fri Oct  2 16:23:28 EDT 2009  CSN: CSN-awb-343
                  Fri Oct  2 20:23:28 UTC 2009


Directory tools/scripts
 asim-run                  Locally Modified          342 

Updating with asim-awb changes (rev. 2817 - Carl Beckmann).

- asim-run now saves package baseline information in a bundle file
  named "run.baseline" in the results directory.

----------
emer        Date: Fri Oct  2 17:01:35 EDT 2009  CSN: CSN-awb-344
                  Fri Oct  2 21:01:35 UTC 2009


Directory libperl/Asim/lib/Asim/Repository
 DB.pm                     Locally Modified          343 

In bundle_files(), check if there are any files defined for a bundle, 
and if not return an empty list.

----------
spartha1    Date: Mon Oct  5 16:46:31 EDT 2009  CSN: CSN-awb-345
                  Mon Oct  5 20:46:31 UTC 2009


Directory etc
 asim.pack                 Locally Modified          344 

Removing an extra '/' at the end of the Access field for awb-mit.

----------
spartha1    Date: Mon Oct  5 17:01:56 EDT 2009  CSN: CSN-awb-346
                  Mon Oct  5 21:01:56 UTC 2009


Directory etc/repositories.d
 h264.pack                 Locally Modified          345 
 platform-acp.pack         Locally Modified          345 
 mit-6.375.pack            Locally Modified          345 
 fast.pack                 Locally Modified          345 
 hasim.pack                Locally Modified          345 

Continuation of the last commit. Removing the extra '/' at the end of the Access field.

----------
spartha1    Date: Thu Oct  8 11:16:18 EDT 2009  CSN: CSN-awb-349
                  Thu Oct  8 15:16:18 UTC 2009


Directory libperl/Asim/lib/Asim
 Module.pm                 Locally Modified          348 

Updating with asim-awb changes (rev. 2835 - Sailashri Parthasarathy).

Fixed the unparsable module errors that the rehash command was throwing (thanks to Joel Emer for the fix).

----------
spartha1    Date: Sun Nov  1 17:39:07 EST 2009  CSN: CSN-awb-350
                  Sun Nov  1 22:39:07 UTC 2009


Directory libperl/AsimShell/lib/AsimShell
 Help.pm                   Locally Modified          349 
 Commands.pm               Locally Modified          349 

Directory libperl/AsimShell/lib
 AsimShell.pm              Locally Modified          349 

Directory libperl/Asim/lib/Asim/Package
 Svn.pm                    Locally Modified          349 

Updating with asim-awb changes (rev 2836 - Carl Beckmann).

- added support for moving an existing tag, with a new option "--existing"
on the "tag package" command.

----------
spartha1    Date: Sun Nov  1 17:40:50 EST 2009  CSN: CSN-awb-351
                  Sun Nov  1 22:40:50 UTC 2009


Directory tools/scripts
 asim-run                  Locally Modified          350 

Updating with asim-awb changes (rev. 2837 - Carl Beckmann).

- fixed a problem getting baseline information from awb-shell when
  running without a terminal (e.g. from cron)

----------
spartha1    Date: Sun Nov  1 17:42:12 EST 2009  CSN: CSN-awb-352
                  Sun Nov  1 22:42:12 UTC 2009


Directory libperl/Asim/lib/Asim/Package
 Svn.pm                    Locally Modified          351 

Updating with asim-awb changes (rev. 2838 - Carl Beckmann).

- awb-shell tag package command now works in batch mode

----------
spartha1    Date: Sun Nov  1 17:44:52 EST 2009  CSN: CSN-awb-353
                  Sun Nov  1 22:44:52 UTC 2009


Directory libperl/AsimShell/lib/AsimShell
 Help.pm                   Locally Modified          352 
 Completion.pm             Locally Modified          352 
 Commands.pm               Locally Modified          352 

Directory libperl/AsimShell/lib
 AsimShell.pm              Locally Modified          352 

Directory libperl/Asim/lib/Asim/Package
 Svn.pm                    Locally Modified          352 
 Commit.pm                 Locally Modified          352 
 BitKeeper.pm              Locally Modified          352 
 Cvs.pm                    Locally Modified          352 
 Git.pm                    Locally Added               0 

Directory libperl/Asim/lib/Asim
 Package.pm                Locally Modified          352 

Directory libperl/Asim/lib/Asim/Repository
 DB.pm                     Locally Modified          352 
 Svn.pm                    Locally Added               0 
 BitKeeper.pm              Locally Added               0 
 Copy.pm                   Locally Added               0 
 Cvs.pm                    Locally Added               0 
 Git.pm                    Locally Added               0 

Directory libperl/Asim/lib/Asim
 Repository.pm             Locally Modified          352 

Updating with asim-awb changes (rev. 2842 - Mohit Gambhir).

Added beta version of the Awb perl modules that handle git revision control system

----------
spartha1    Date: Sun Nov  1 17:46:27 EST 2009  CSN: CSN-awb-354
                  Sun Nov  1 22:46:27 UTC 2009


Directory libperl/AsimShell/lib/AsimShell
 Commands.pm               Locally Modified          353 

Directory libperl/AsimShell/lib
 AsimShell.pm              Locally Modified          353 

Updating with asim-awb changes (rev. 2843 - Krishna Rangan).

- support to use golden qualifier on checkout and update bundle.

----------
mcadler     Date: Tue Nov  3 22:07:52 EST 2009  CSN: CSN-awb-355
                  Wed Nov  4 03:07:52 UTC 2009


Directory tools/scripts
 asimstarter.in            Locally Modified          354 

Add hasim-gen-black-box

----------
spartha1    Date: Sun Nov 15 18:10:17 EST 2009  CSN: CSN-awb-356
                  Sun Nov 15 23:10:17 UTC 2009


Directory libperl/Asim/lib/Asim
 Workspace.pm              Locally Modified          355 

Updating with asim-awb changes (rev. 2847 - Steve Raasch).

Modify the _substitute() subroutine to return a meaningful error
message if the referenced variable is not defined. Routine now returns
an empty string in this situation.

----------
spartha1    Date: Sun Nov 15 18:14:30 EST 2009  CSN: CSN-awb-357
                  Sun Nov 15 23:14:30 UTC 2009


Directory libperl/Asim/lib/Asim/Package
 Svn.pm                    Locally Modified          356 

Updating with asim-awb changes (rev. 2850 - Carl Beckmann).

- The "tag package" command does not move an existing tag if it already
exists on the same revision and URL

----------
spartha1    Date: Sun Nov 15 18:15:39 EST 2009  CSN: CSN-awb-358
                  Sun Nov 15 23:15:39 UTC 2009


Directory libperl/Asim/lib/Asim/Package
 Svn.pm                    Locally Modified          357 

Updating with asim-awb changes (rev. 2851 - Carl Beckmann).

- fixed a bug in the Package label() method when moving an existing tag.
The previous revision of the tag must be removed first.

----------
spartha1    Date: Sun Nov 15 18:16:51 EST 2009  CSN: CSN-awb-359
                  Sun Nov 15 23:16:51 UTC 2009


Directory libperl/AsimShell/lib/AsimShell
 Commands.pm               Locally Modified          358 

Updating with asim-awb changes (rev. 2852 - Carl Beckmann).

- "checkout package" on Git repos should add the directory to the SEARCHPATH on a fresh checkout (clone) just like for non-distributed repos. This change is harmless if the package is already cloned in the workspace and we are doing a local checkout.

----------
spartha1    Date: Sun Nov 15 18:20:55 EST 2009  CSN: CSN-awb-360
                  Sun Nov 15 23:20:55 UTC 2009


Directory libperl/Asim/lib/Asim/Package
 Svn.pm                    Locally Modified          359 

Updating with asim-awb changes (rev. 2853 - Carl Beckmann).

- In the "tag package" procedure, fixed up the log message on removing an old
tag, so that it gets by the pre-commit hook that checks we are using awb-shell

----------
spartha1    Date: Sun Nov 15 18:22:29 EST 2009  CSN: CSN-awb-361
                  Sun Nov 15 23:22:29 UTC 2009


Directory libperl/Asim/lib/Asim/Package
 Svn.pm                    Locally Modified          360 
 Commit.pm                 Locally Modified          360 

Updating with asim-awb changes (rev. 2856 - Carl Beckmann).

- Added an optimization to SVN "tag package" to omit a commit, if just moving
an existing label and there were no changes since the last time the label
was applied.
- For SVN packages, a commit now immediately does a "svn update" to ensure
that the local working copy is really up-to-date with the changes just
committed.

----------
spartha1    Date: Sun Nov 15 18:26:49 EST 2009  CSN: CSN-awb-362
                  Sun Nov 15 23:26:49 UTC 2009


Directory libperl/Asim/lib/Asim/Package
 Svn.pm                    Locally Modified          361 

Updating with asim-awb changes (rev. 2859 - Carl Beckmann).

- fixed which revision number is reported in a warning message about not
moving a tag if there have been no changes since the last tag move.

----------
kfleming    Date: Wed Feb 10 16:21:11 EST 2010  CSN: CSN-awb-363
                  Wed Feb 10 21:21:11 UTC 2010


Directory etc/repositories.d
 ofdm.pack                 Locally Modified          362 

Fixed typo in ofdm pack file

----------
kfleming    Date: Mon Feb 15 09:13:18 EST 2010  CSN: CSN-awb-364
                  Mon Feb 15 14:13:18 UTC 2010


Directory etc/repositories.d
 bsv-libraries.pack        Locally Added               0 
 bluessd.pack              Locally Added               0 

Added awb files for BlueSSD and its dependency bsv-library.  This is so our SNU/UCSD friends can checkout packages more easily.

----------
kfleming    Date: Fri Feb 19 18:17:03 EST 2010  CSN: CSN-awb-365
                  Fri Feb 19 23:17:03 UTC 2010


Directory libperl/Asim/lib/Asim
 Module.pm                 Locally Modified          364 

Added support for generated BA file specification.  Bluespec synthesis boundaries are now supported at arbitrary points in the code.

----------
spartha1    Date: Fri Feb 19 19:57:39 EST 2010  CSN: CSN-awb-366
                  Sat Feb 20 00:57:39 UTC 2010


Directory libperl/Asim/lib/Asim/Package
 Branch.pm                 Locally Modified          365 

Updating with asim-awb changes (rev. 2865 - Carl Beckmann)

- fixed a bug in branching SVN packages from a revision older than the HEAD.

----------
kfleming    Date: Thu Feb 25 21:48:34 EST 2010  CSN: CSN-awb-367
                  Fri Feb 26 02:48:34 UTC 2010


Directory libperl/Asim/lib/Asim/Batch
 Condor.pm                 Locally Added               0 

Directory libperl/Asim/lib/Asim
 Batch.pm                  Locally Modified          366 

Directory tools/scripts
 asim-run                  Locally Modified          366 
 asim-batch                Locally Modified          366 

Added support for Condor set USE_CONDOR to 1 in your asimrc.  Still a bit rough, but more refinement will come

----------
kfleming    Date: Fri Feb 26 14:25:05 EST 2010  CSN: CSN-awb-368
                  Fri Feb 26 19:25:05 UTC 2010


Directory libperl/Asim/lib/Asim/Batch
 Condor.pm                 Locally Modified          367 

Directory tools/scripts
 asim-run                  Locally Modified          367 


Removed spurious file touches, fixed regular experession for escaping
quotes in asim-batch command, uncommented issuing of condor command.
Things seem to be working reliably now.

----------
kfleming    Date: Mon Mar 22 22:23:21 EDT 2010  CSN: CSN-awb-369
                  Tue Mar 23 02:23:21 UTC 2010


Directory libperl/Asim/lib/Asim/Batch
 Condor.pm                 Locally Modified          368 
 NetbatchRemote.pm         Locally Modified          368 
 Netbatch.pm               Locally Modified          368 
 Local.pm                  Locally Modified          368 

Directory tools/scripts
 asim-run                  Locally Modified          368 


Added a -completioncmd flag to asim-run.  This flag will run a
specified command at the end of a regression run.  In the case of
condor, this will cause a DAG of jobs to be specified.  For local
runs, the command will run serially at the end of the last job in the
regression.  I made no attempt at porting to Netbatch.  I use the
feature for nightly regressions, when I want plot.nightly to run at
the end of my regression, rather than guessing when I should run this
script.

----------
kfleming    Date: Sat Mar 27 21:27:51 EDT 2010  CSN: CSN-awb-370
                  Sun Mar 28 01:27:51 UTC 2010


Directory libperl/Asim/lib/Asim
 Module.pm                 Locally Modified          369 

Added support for python libraries in SCons.  %scons %library will create a symlink in the new site_scons directory.  This enables, among other things, a relatively easy way to break down the monolithic makefile.  It also sets the stage for Altera support.  The edit is a little rough, and I would like to investigate using a more SConsy object-oriented approach with the Builder and Node classes.   

----------
kfleming    Date: Tue Mar 30 09:45:09 EDT 2010  CSN: CSN-awb-371
                  Tue Mar 30 13:45:09 UTC 2010


Directory libperl/Asim/lib/Asim/Batch
 Condor.pm                 Locally Modified          370 

Removed the email per job on condor runs.  Now it only emails if the job has an error.

----------
kfleming    Date: Thu Apr  8 12:45:27 EDT 2010  CSN: CSN-awb-372
                  Thu Apr  8 16:45:27 UTC 2010


Directory libperl/Asim/lib/Asim
 Module.pm                 Locally Modified          371 

Added function to collect file types in a source matrix.  

----------
kfleming    Date: Fri Apr  9 19:14:08 EDT 2010  CSN: CSN-awb-373
                  Fri Apr  9 23:14:08 UTC 2010


Directory libperl/Asim/lib/Asim
 Module.pm                 Locally Modified          372 

Added gatherer for source types. This is analogous to the generated gatherer.

----------
emer        Date: Sun May 16 14:46:13 EDT 2010  CSN: CSN-awb-376
                  Sun May 16 18:46:13 UTC 2010


Directory debian
 control                   Locally Added               0 
 awb-doc.install           Locally Added               0 
 dirs                      Locally Added               0 
 awb-doc.docs              Locally Added               0 
 compat                    Locally Added               0 
 postinst                  Locally Added               0 
 postrm                    Locally Added               0 
 preinst                   Locally Added               0 
 prerm                     Locally Added               0 
 changelog                 Locally Added               0 
 copyright                 Locally Added               0 
 docs                      Locally Added               0 
 rules                     Locally Added               0 
 README.Debian             Locally Added               0 

Directory .
 debian/                   Locally Added               0 

Directory tools/awb
 awb2/                     Locally Modified          375 

Directory .
 ./                        Locally Modified          375 

Initial support for building debian packages for awb.

To directly build the source and then the binary package
type the following:

     % cd <root-of-awb-package>
     % debuild -rsudo -S
     % debuild -rsudo

Some things that still need to be done are complete 
dependency specifications and proper placement of 
configuration files into /etc. I'm sure that's not all.

Building with pbuilder has not been tested.

Joel

----------
joel        Date: Mon May 17 21:13:30 EDT 2010  CSN: CSN-awb-377
                  Tue May 18 01:13:30 UTC 2010


Directory m4
 ltsugar.m4                Locally Modified          376 
 ltversion.m4              Locally Modified          376 

Directory .
 configure                 Locally Modified          376 

Directory debian
 control                   Locally Modified          376 
 compat                    Locally Modified          376 
 postinst                  Locally Removed           376 
 postrm                    Locally Removed           376 
 preinst                   Locally Removed           376 
 prerm                     Locally Removed           376 
 awb.examples              Locally Added               0 
 changelog                 Locally Modified          376 
 docs                      Locally Removed           376 
 rules                     Locally Modified          376 
 awb.postinst              Locally Added               - 
 awb.preinst               Locally Added               - 
 awb.postrm                Locally Added               - 
 awb.prerm                 Locally Added               - 
 awb.docs                  Locally Added               - 
 dirs                      Locally Removed           376 
 awb.dirs                  Locally Added               - 

Directory .
 Makefile.in               Locally Modified          376 

Directory include
 config.h.in               Locally Modified          376 

Directory .
 configure.in              Locally Modified          376 

Directory scripts
 ltmain.sh                 Locally Modified          376 

Directory libperl
 Makefile.in               Locally Modified          376 

Directory libperl/Asim/lib
 Asim.pm.in                Locally Modified          376 

Directory tools
 Makefile.in               Locally Modified          376 

Directory tools/scripts
 Makefile.in               Locally Modified          376 
 asimstarter.in            Locally Modified          376 

Directory tools/awb/amc
 Makefile.in               Locally Modified          376 

Directory tools/awb/apm-edit
 Makefile.in               Locally Modified          376 

Directory tools/awb
 Makefile.in               Locally Modified          376 

Directory tools/awb/apm-find-replace
 Makefile.in               Locally Modified          376 

Directory tools/awb/awb-wizard
 Makefile.in               Locally Modified          376 

Directory tools/awb/awb-resolver
 Makefile.in               Locally Modified          376 

Directory tools/awb/awb2
 Makefile.in               Locally Modified          376 

Directory share
 awb.config.template.in    Locally Added               - 

Directory .
 share/                    Locally Added               0 

Directory lib/libawb
 Makefile.in               Locally Modified          376 

Directory lib
 Makefile.in               Locally Modified          376 

Directory .
 Makefile.am               Locally Modified          376 

Directory etc
 asimrc.template           Locally Removed           376 
 awb.config.template.in    Locally Removed           376 
 asimrc                    Locally Added               - 

Directory .
 aclocal.m4                Locally Modified          376 

More .deb support. 

When installing using a .deb file, the conffiles, i.e., the
files in etc/asim, are now put into /etc/asim instead of
PREFIX/etc/asim. Both asimstarter and Asim.pm now check in
/etc/asim first before using the default, PREFIX/etc/asim.

Note: if we eventually make our nomenclature consistent and
use 'awb' instead of 'asim' those files will need to change. Or
maybe configure.in should handle this...

The name of the system-wide asimrc file in the repository
was changed from asimrc.template to asimrc to make things
easier for the .deb install procedure. It is still just called
asimrc in etc/.

Moved the simple template workspace from etc/asim/ws to 
share/asim/ws, since it is not really a configuration file
and it was complicating the debinan installs. That change
reguired changes in configure.in, and various Makefiles, so
autoconf made lots of gratuituous changes.


----------
joel        Date: Wed May 19 15:21:32 EDT 2010  CSN: CSN-awb-378
                  Wed May 19 19:21:32 UTC 2010


Directory debian
 control                   Locally Modified          377 
 changelog                 Locally Modified          377 

Improvements to debian build mechanism.

Added distribution name to version and moved to 'main'. 
Also added some dependencies to control.

Builds seem to work for karmic and lucid, although there 
are still lots of complaints from lintian.

----------
joel        Date: Thu May 20 23:27:40 EDT 2010  CSN: CSN-awb-379
                  Fri May 21 03:27:40 UTC 2010


Directory .
 Makefile.in               Locally Modified          378 

Directory debian
 control                   Locally Modified          378 
 changelog                 Locally Modified          378 
 rules                     Locally Modified          378 

Directory .
 Makefile.am               Locally Modified          378 

Added a make target of install-package, which installs
the module pool (and base/) in $codedir, which is 
currently PREFIX/share/asim/<package>/<version>. The
debian install does that install so that one can
have the awb module pool even without checking out
the package.

Make a few other improvements for .deb creation.

----------
joel        Date: Sun May 23 15:44:21 EDT 2010  CSN: CSN-awb-380
                  Sun May 23 19:44:21 UTC 2010


Directory debian
 control                   Locally Modified          379 

Added dependency on scons for debian package.

----------
kfleming    Date: Sun May 23 18:44:46 EDT 2010  CSN: CSN-awb-381
                  Sun May 23 22:44:46 UTC 2010


Directory libperl/Asim/lib/Asim/Batch
 Condor.pm                 Locally Modified          380 


Condor DAG was being submitted from the wrong directory.  

----------
jsemer      Date: Tue Aug 17 15:39:12 EDT 2010  CSN: CSN-awb-382
                  Tue Aug 17 19:39:12 UTC 2010


Directory m4
 libtool.m4                Locally Modified          381 
 ltversion.m4              Locally Modified          381 
 ltoptions.m4              Locally Modified          381 

Directory .
 configure                 Locally Modified          381 
 Makefile.in               Locally Modified          381 

Directory debian
 control                   Locally Modified          381 
 changelog                 Locally Modified          381 

Directory scripts
 mkinstalldirs             Locally Modified          381 
 depcomp                   Locally Modified          381 
 missing                   Locally Modified          381 
 config.guess              Locally Modified          381 
 config.sub                Locally Modified          381 
 ltmain.sh                 Locally Modified          381 
 install-sh                Locally Modified          381 

Directory libperl
 Makefile.in               Locally Modified          381 

Directory libperl/Asim/lib/Asim/Package
 BitKeeper.pm              Locally Modified          381 
 Cvs.pm                    Locally Modified          381 

Directory libperl/Asim/lib/Asim/Repository
 Cvs.pm                    Locally Modified          381 

Directory tools
 Makefile.in               Locally Modified          381 

Directory tools/scripts
 Makefile.in               Locally Modified          381 

Directory tools/awb/amc
 Makefile.in               Locally Modified          381 

Directory tools/awb/apm-edit
 Makefile.in               Locally Modified          381 

Directory tools/awb
 Makefile.in               Locally Modified          381 

Directory tools/awb/apm-find-replace
 Makefile.in               Locally Modified          381 

Directory tools/awb/awb-wizard
 Makefile.in               Locally Modified          381 

Directory tools/awb/awb-resolver
 Makefile.in               Locally Modified          381 

Directory tools/awb
 Makefile.am               Locally Modified          381 

Directory tools/awb/awb2
 Makefile.in               Locally Modified          381 

Directory lib/libawb
 Makefile.in               Locally Modified          381 

Directory lib
 Makefile.in               Locally Modified          381 

Directory .
 README.debian             Locally Added               0 
 configure.in              Locally Modified          381 
 aclocal.m4                Locally Modified          381 

Added symlink from awb to awb2 in libexec, so awb launches 
properly when using the centrally installed version.

Fixed perl version check in asimstarter.

Added cvs to list of required packages for the .deb package

Moved check for the environment variable CSH_RSH into the 
usage of CVS to avoid the annoying messages about it when 
one isn't using CVS.

Did an autoreconf to upgrade to a new version of autotools.


----------
jsemer      Date: Sun Oct  3 09:47:06 EDT 2010  CSN: CSN-awb-383
                  Sun Oct  3 13:47:06 UTC 2010


Directory libperl/Asim/lib/Asim
 Model.pm                  Locally Modified          382 

Directory tools/scripts
 asimstarter.in            Locally Modified          382 

Directory tools/awb/apm-edit
 apm_edit_properties.ui.h  Locally Modified          382 
 apm_edit_properties.ui    Locally Modified          382 

Directory etc/repositories.d
 hasim.pack                Locally Modified          382 
 leap.pack                 Locally Added               0 

Added the Leap (Logic-based Environment for Application
Programming) .pack file, which defines the new Leap 
repository and the associated Leap platform repository.
The HAsim .pack file now defines only modeling-related 
repositories.

Added support for a awb model type of 'Leap', which use
a set of leap-* commands, such as leap-configure, in 
place of the misnamed hasim-* commands.

Updated asimstarter to understand the leap-* commands,
which means that a new install of awb will be required
before one can use the commands from the (soon to be 
populated) Leap package.

Note that .apm files with model type 'HAsim' will currently
continue to use the hasim-* commands in the HAsim package. 
Eventually, however, a checkout of the Leap package will
be required to build.

----------
emer        Date: Mon Oct 18 17:05:16 EDT 2010  CSN: CSN-awb-384
                  Mon Oct 18 21:05:16 UTC 2010


Directory etc/repositories.d
 bdn-powerpc.pack          Locally Added               0 

Add repository description (.pack) file for the PowerPC model
based on the LI-BDN approach.

----------
jsemer      Date: Thu Oct 21 17:27:21 EDT 2010  CSN: CSN-awb-385
                  Thu Oct 21 21:27:21 UTC 2010


Directory debian
 changelog                 Locally Modified          384 

Directory tools/awb/apm-edit
 apm_edit.ui.h             Locally Modified          384 
 apm_edit.ui               Locally Modified          384 

Enhanced apm-edit so that one can open a file browser or a
shell in the directory containing a module. These actions
are invoked with the property (right click) menu of a module
(or submodel) either in the main model tree or in the 
alternatives pane.

----------
jsemer      Date: Mon Oct 25 08:15:17 EDT 2010  CSN: CSN-awb-386
                  Mon Oct 25 12:15:17 UTC 2010


Directory debian
 changelog                 Locally Modified          385 

Directory .
 README.debian             Locally Modified          385 

Minor changes to instructions for debian installs

----------
jsemer      Date: Wed Oct 27 10:39:36 EDT 2010  CSN: CSN-awb-387
                  Wed Oct 27 14:39:36 UTC 2010


Directory debian
 control                   Locally Modified          386 
 awb.examples              Locally Modified          386 
 changelog                 Locally Modified          386 
 rules                     Locally Modified          386 
 awb.mime                  Locally Added               0 
 awb.sharedmimeinfo        Locally Added               0 

Directory .
 Makefile.in               Locally Modified          386 

Directory libperl/PlotShell/lib
 PlotShell.pm              Locally Modified          386 

Directory tools/awb/apm-edit
 apm_edit_head.pl          Locally Modified          386 

Directory share
 awb.desktop               Locally Added               0 
 awb.svg                   Locally Added               0 
 apm-edit.desktop          Locally Added               0 
 apm-edit.svg              Locally Added               0 

Directory modules/model/test_model/test_board
 test_board.cpp            Locally Modified          386 
 test_board.h              Locally Modified          386 
 test_board.awb            Locally Modified          386 

Directory modules/controller/workbench/simple
 makewb.pl                 Locally Modified          386 

Directory .
 Makefile.am               Locally Modified          386 

Updated debian install to include awb and apm-edit in the
application menu, and fixed a smattering of lintian
errors - many still remain.

----------
jsemer      Date: Fri Oct 29 20:28:08 EDT 2010  CSN: CSN-awb-388
                  Sat Oct 30 00:28:08 UTC 2010


Directory .
 configure                 Locally Modified          387 
 Makefile.in               Locally Modified          387 

Directory debian
 changelog                 Locally Modified          387 
 awb.dirs                  Locally Modified          387 

Directory libperl/AsimShell/lib
 AsimShell.pm              Locally Modified          387 

Directory libperl/PinPoints
 MANIFEST                  Locally Modified          387 

Directory libperl/PlotShell/lib
 PlotShell.pm              Locally Modified          387 

Directory libperl/PlotShell
 MANIFEST                  Locally Modified          387 

Directory libperl/Asim/lib/Asim
 Rcfile.pm                 Locally Modified          387 

Directory libperl/Asim/lib/Asim/GenCFG
 Auto.pm                   Locally Modified          387 

Directory libperl/Asim/lib/Asim/Package
 Git.pm                    Locally Modified          387 

Directory libperl/Asim/lib/Asim
 GenCFG.pm                 Locally Modified          387 

Directory libperl/Asim/lib/Asim/Repository
 Svn.pm                    Locally Modified          387 
 BitKeeper.pm              Locally Modified          387 
 Copy.pm                   Locally Modified          387 
 Cvs.pm                    Locally Modified          387 
 Git.pm                    Locally Modified          387 

Directory libperl/Asim/lib/Asim
 Workspace.pm              Locally Modified          387 

Directory libperl/Asim/lib
 Asim.pm.in                Locally Modified          387 

Directory libperl/Asim
 MANIFEST                  Locally Modified          387 

Directory libperl/Benchmarks
 MANIFEST                  Locally Modified          387 

Directory tools
 scripts/                  Locally Modified          387 

Directory tools/scripts
 regression.launcher       Locally Modified          387 
 asim-pkg-config.in        Locally Removed           387 
 Makefile.in               Locally Modified          387 
 plot-shell                Locally Modified          387 
 awbset                    Locally Modified          387 
 regression.verifier       Locally Modified          387 
 asim-shell                Locally Added               0 
 asimstarter.in            Locally Modified          387 
 regression.cleanup        Locally Modified          387 
 awb-run                   Locally Added               - 
 awb-batch                 Locally Added               - 
 awb-pkg-config.in         Locally Added               - 
 awb-benchmark             Locally Added               - 
 Makefile.am               Locally Modified          387 
 awb-shell                 Locally Modified          387 

Directory tools/awb/apm-edit
 Makefile.in               Locally Modified          387 
 Makefile.am               Locally Modified          387 

Directory tools/awb/apm-find-replace
 Makefile.in               Locally Modified          387 
 Makefile.am               Locally Modified          387 

Directory tools/awb/awb-wizard
 Makefile.in               Locally Modified          387 
 Makefile.am               Locally Modified          387 

Directory tools/awb/awb2
 Makefile.in               Locally Modified          387 
 Makefile.am               Locally Modified          387 

Directory .
 configure.in              Locally Modified          387 
 Makefile.am               Locally Modified          387 

Directory etc
 asimrc                    Locally Modified          387 

A variety of improvements to documentation and to distinguish 
awb from asim.

Changed name of various asim-<name> programs to be called 
awb-<name>.  Maintaining backwards compatibility via symbolic 
links and having the programs look for rc options first in group 
[awb-<name>] and then in [asim-<name>]. After all your workspaces 
are updated to this version of the awb pacakge you should change 
the asim- groups to be awb- in ~/.asim/asimrc.

Added creation of man files from the perl documentation for
a number of programs. In the process, fixed a number of perlpod 
syntax errors.

Converted perl builds to type 'vendor', which puts files (in
particular man page) where we want them, and doesn't generate 
the superflous podlocal files, which now don't need to be deleted 
during install. In the process, fixed a bunch of perl MANIFEST 
files.

Bug fix on locating <INSTALLDIR>/etc/asim/asimrc, when awb is 
installed using the .deb file.


----------
jsemer      Date: Sat Oct 30 12:36:45 EDT 2010  CSN: CSN-awb-389
                  Sat Oct 30 16:36:45 UTC 2010


Directory .
 configure                 Locally Modified          388 

Directory debian
 rules                     Locally Modified          388 

Directory tools/scripts
 Makefile.am               Locally Modified          388 

Directory tools/awb/apm-edit
 Makefile.am               Locally Modified          388 

Directory tools/awb/apm-find-replace
 Makefile.am               Locally Modified          388 

Directory tools/awb/awb-wizard
 Makefile.am               Locally Modified          388 

Directory tools/awb/awb2
 Makefile.am               Locally Modified          388 

Directory .
 configure.in              Locally Modified          388 

Provide option to configure on whether to do a perl site
or vendor install.

Properly create man1 directory as part of install.
----------
jsemer      Date: Mon Nov  1 16:43:15 EDT 2010  CSN: CSN-awb-390
                  Mon Nov  1 20:43:15 UTC 2010


Directory tools/scripts
 Makefile.in               Locally Modified          389 

Directory tools/awb/apm-edit
 Makefile.in               Locally Modified          389 

Directory tools/awb/apm-find-replace
 Makefile.in               Locally Modified          389 

Directory tools/awb/awb-wizard
 Makefile.in               Locally Modified          389 

Directory tools/awb/awb2
 Makefile.in               Locally Modified          389 

Run automake so that man directories are actually created.

----------
joel        Date: Tue Nov  2 08:48:57 EDT 2010  CSN: CSN-awb-391
                  Tue Nov  2 12:48:57 UTC 2010


Directory etc/repositories.d
 leap.pack                 Locally Modified          390 

Added leap-debug and leap-examples packages.

----------
jsemer      Date: Wed Nov  3 10:01:15 EDT 2010  CSN: CSN-awb-392
                  Wed Nov  3 14:01:15 UTC 2010


Directory debian
 changelog                 Locally Modified          391 

Directory tools/awb/awb2
 awb_util.pm               Locally Modified          391 
 awb_dialog.ui             Locally Modified          391 
 awb_dialog.ui.h           Locally Modified          391 

Added ability to open/shell at the containing folder of
a model.


----------
jsemer      Date: Mon Nov  8 15:11:07 EST 2010  CSN: CSN-awb-393
                  Mon Nov  8 20:11:07 UTC 2010


Directory debian
 changelog                 Locally Modified          392 

Directory tools/awb/apm-edit
 apm_edit.ui.h             Locally Modified          392 

Directory tools/awb/awb2
 awb_dialog.ui             Locally Modified          392 
 awb_dialog.ui.h           Locally Modified          392 

Enhanced awb/apm-edit to show the package containing the
selected model/module in the info pane.

----------
jsemer      Date: Tue Nov  9 17:06:39 EST 2010  CSN: CSN-awb-394
                  Tue Nov  9 22:06:39 UTC 2010


Directory debian
 changelog                 Locally Modified          393 

Directory libperl/Asim/lib
 Asim.pm.in                Locally Modified          393 

Directory tools/awb/apm-edit
 apm_edit.ui.h             Locally Modified          393 
 apm_edit.ui               Locally Modified          393 

Directory tools/awb/awb2
 awb_util.pm               Locally Modified          393 

In apm-edit added a 'view' menu that allows one to open
(or start a shell in) the build and run directories for 
a model.

----------
jsemer      Date: Thu Nov 11 14:00:21 EST 2010  CSN: CSN-awb-395
                  Thu Nov 11 19:00:21 UTC 2010


Directory debian
 changelog                 Locally Modified          394 

Directory etc/repositories.d
 platform-acp.pack         Locally Modified          394 
 leap.pack                 Locally Modified          394 

Migrated location of platform-acp repository. And for
consistency renamed it platforms-acp.

NOTE: You will need to get a fresh install of awb so
the .pack files are updated, delete any existing checkout
of platform-acp in your workspace and checkout platforms-acp.

----------
jsemer      Date: Sat Nov 20 19:55:53 EST 2010  CSN: CSN-awb-396
                  Sun Nov 21 00:55:53 UTC 2010


Directory debian
 changelog                 Locally Modified          395 

Directory libperl/Asim/lib/Asim/Module
 Attribute.pm              Locally Added               0 

Directory libperl/Asim/lib/Asim
 Module.pm                 Locally Modified          395 
 Model.pm                  Locally Modified          395 

Directory libperl/Asim
 MANIFEST                  Locally Modified          395 

Directory tools/awb/apm-edit
 apm_edit.ui.h             Locally Modified          395 
 apm_edit_properties.ui.h  Locally Modified          395 

Internal refactoring for better management of attributes
of modules/submodels. No external changes should be visible.

----------
jsemer      Date: Wed Dec  1 08:12:16 EST 2010  CSN: CSN-awb-397
                  Wed Dec  1 13:12:16 UTC 2010


Directory tools/scripts
 fetch-trace               Locally Modified          396 

Directory tools/scripts/bm/tracecache
 single-check-param.cfx    Locally Modified          396 
 single-check-stat-range.cfx Locally Modified          396 

Directory tools/scripts
 regression.cleanup        Locally Modified          396 
 create-benchmark-file     Locally Modified          396 
 netbatch-pre              Locally Modified          396 

Directory tools/awb/awb2
 awb_dialog.ui.h           Locally Modified          396 

Changed obsolete reference to asim-run to awb-run in 
regression.cleanup. While I was at it, removed asim-run 
references from various files - all were just comments.

----------
mpellaue    Date: Fri Dec  3 16:55:35 EST 2010  CSN: CSN-awb-398
                  Fri Dec  3 21:55:35 UTC 2010


Directory tools/awb/awb2
 awb_util.pm               Locally Modified          397 


Adding missing check for Leap model type to GUI. This was causing some junk to 
appear in the dynamic parameters dialog box.

Michael P.

----------
mpellaue    Date: Fri Dec  3 17:05:56 EST 2010  CSN: CSN-awb-399
                  Fri Dec  3 22:05:56 UTC 2010


Directory debian
 changelog                 Locally Modified          398 


Updating debian changelog so that packaging gets a new name. This should be
done with any significant checkin.

Michael P.

----------
kfleming    Date: Mon Dec  6 13:08:35 EST 2010  CSN: CSN-awb-400
                  Mon Dec  6 18:08:35 UTC 2010


Directory tools/awb/apm-edit
 apm_edit.ui.h             Locally Modified          399 


Fixed apm-edit support for string parameters.  These used to crash apm
edit.  I don't think that this fix is complete, and I certainly
haven't tried to test beyond some basic use cases.  However, strings
are now editable from the gui,to the point that apms with strings can
be configured and buit.

----------
joel        Date: Sun Dec 12 14:33:10 EST 2010  CSN: CSN-awb-401
                  Sun Dec 12 19:33:10 UTC 2010


Directory debian
 changelog                 Locally Modified          400 

Directory libperl/AsimShell/lib/AsimShell
 Completion.pm             Locally Modified          400 
 Commands.pm               Locally Modified          400 

Directory libperl/Asim/lib/Asim/Repository
 Svn.pm                    Locally Modified          400 
 BitKeeper.pm              Locally Modified          400 
 Copy.pm                   Locally Modified          400 
 Cvs.pm                    Locally Modified          400 
 Git.pm                    Locally Modified          400 

Directory libperl/Asim/lib/Asim
 Repository.pm             Locally Modified          400 

Added support for creating a new repository for a package.
Currently only svn repositories are supported. 

The procedure for creating a new repository is:

1) Create an empty repository on your sever

2) Run the following commands

   % awb-shell create package <pkgname>
   ...answer questions...
   % awb-shell create repository <pkgname>
   ...answer questions...
   % awb-shell checkout package <pkgname>
   ...answer questions...

A .pack file is also created, which can be
installed globally, e.g., by adding it to
the awb package.  This .pack file is placed in:

   ~/.asim/repositories.d/<pkgname>.pack


----------
pellauer    Date: Tue Dec 14 16:14:36 EST 2010  CSN: CSN-awb-402
                  Tue Dec 14 21:14:36 UTC 2010


Directory libperl/Asim/lib/Asim
 Module.pm                 Locally Modified          401 
 Model.pm                  Locally Modified          401 

Directory tools/awb/apm-edit
 apm_edit.ui.h             Locally Modified          401 

Directory tools/awb/apm-find-replace
 apm_find_replace.ui       Locally Modified          401 
 apm_find_replace.ui.h     Locally Modified          401 


* Add support for finding modules when their files are moved on disk.
* Add GUI support for this feature by popping up a message informing
  the user to save their module.
* Add button in apm-find-replace to filter for modules whose files have
  moved.

Michael P.

----------
jsemer      Date: Tue Dec 14 17:05:51 EST 2010  CSN: CSN-awb-403
                  Tue Dec 14 22:05:51 UTC 2010


Directory debian
 changelog                 Locally Modified          402 

Directory tools/awb/apm-edit
 apm_edit.ui.patch         Locally Modified          402 
 apm_edit.ui               Locally Modified          402 

Fixed loss of apm-edit insert popup menu.

Joel

----------
mpellaue    Date: Tue Dec 14 18:11:19 EST 2010  CSN: CSN-awb-404
                  Tue Dec 14 23:11:19 UTC 2010


Directory libperl/AsimShell/lib/AsimShell
 Help.pm                   Locally Modified          403 
 Completion.pm             Locally Modified          403 
 Commands.pm               Locally Modified          403 

Directory libperl/AsimShell/lib
 AsimShell.pm              Locally Modified          403 

Directory libperl/Asim/lib/Asim/Package
 Svn.pm                    Locally Modified          403 

Directory libperl/Asim/lib/Asim
 Module.pm                 Locally Modified          403 
 Package.pm                Locally Modified          403 

Directory tools/scripts
 awb-batch                 Locally Modified          403 


* Integration of changes from Intel revisions 2847-2981.

CSN: CSN-awb-2851
          

- fixed a bug in the Package label() method when moving an existing tag.
  The previous revision of the tag must be removed first.

CSN: CSN-awb-2876
          

- a simple fix to batch script to help monitor the run progress.  Thanks to
  Joel for the fix.


CSN: CSN-awb-2877
          

- a possible fix to RUN/ areas incorrectly ending up with both .SUBMITTED
  and .RUNNING file.  Before we generate a RUNNING file, spin-wait a few
  seconds for SUBMITTED file to appear.  Similar to remote rsync
  implementation.

CSN: CSN-awb-2916
          

- implemented "merge package" command for SVN
- added "revert package" command


CSN: CSN-awb-2926
          

- fixed a bug in "new bundle" command, that was causing an error if the
  destination directory for the bundle file does not exist yet.

CSN: CSN-awb-2955
          

- fixed a bug in the recognition of integer parameters.
  Now hex values of the form "0x..." and integers suffixed with
  "L", "U", "ULL" etc. are recognized as integers by the Module class.


CSN: CSN-awb-2956
          

- bug fix to numeric parameter parsing in Module class


CSN: CSN-awb-2957
          

- fixed a few more bugs in parameter parsing:
  + parameters with empty description strings
  + numeric parameters with negative default values
  
CSN: CSN-awb-2978
          

- fixed an apparent typo in asim-batch


----------
jsemer      Date: Tue Dec 14 18:28:31 EST 2010  CSN: CSN-awb-405
                  Tue Dec 14 23:28:31 UTC 2010


Directory debian
 changelog                 Locally Modified          404 

Directory libperl/AsimShell/lib/AsimShell
 Commands.pm               Locally Modified          404 

Allow empty browseURL when creating a new repository with
awb-shell.

----------
pellauer    Date: Mon Jan 10 17:11:22 EST 2011  CSN: CSN-awb-406
                  Mon Jan 10 22:11:22 UTC 2011


Directory libperl/Asim/lib/Asim
 Model.pm                  Locally Modified          405 


* Add .apm file format 2.2. This format is backwards-compatible with v2.1, so 
  old versions of AWB will be able to read the new files.
  
* In the new version, the Name and Provides of submodel roots is stored in the 
  Globals section of the file. This facilitates finding the new location of the
  file if it has moved on disk. 
  
* This will also facilitate moving LEAP models to have root type "project." So
  far nothing has changed on this front yet.
  
* Fix get_module() to not go infinite when the root module of a submodel has 
  moved.


----------
pellauer    Date: Mon Jan 10 17:42:42 EST 2011  CSN: CSN-awb-407
                  Mon Jan 10 22:42:42 UTC 2011


Directory tools/awb/awb2
 awb_dialog.ui             Locally Modified          406 
 awb_dialog.ui.h           Locally Modified          406 


* Added Rehash menu item to AWB to rehash moduleDB and modelDB without going 
  into apm-edit. This lives under the Edit menu.
  

----------
pellauer    Date: Mon Jan 10 17:52:15 EST 2011  CSN: CSN-awb-408
                  Mon Jan 10 22:52:15 UTC 2011


Directory debian
 changelog                 Locally Modified          407 


* Update debian changelog for new .deb package.

----------
pellauer    Date: Tue Jan 11 17:06:20 EST 2011  CSN: CSN-awb-409
                  Tue Jan 11 22:06:20 UTC 2011


Directory tools/awb/apm-edit
 apm_edit_properties.ui.h  Locally Modified          408 
 apm_edit_properties.ui    Locally Modified          408 


* Add new line to APM Properties to allow user to set top-level provides.

* The default provides is "model" for Asim and HAsim and "project" for Leap.

* If the user writes something else then the default will not be applied.

Michael P.

----------
pellauer    Date: Wed Jan 12 16:51:56 EST 2011  CSN: CSN-awb-410
                  Wed Jan 12 21:51:56 UTC 2011


Directory libperl/Asim/lib/Asim
 Module.pm                 Locally Modified          409 


* Removing confusing error message from Module resolution that actually 
  succeeds.
  
Michael P.

----------
joel        Date: Thu Jan 13 00:39:28 EST 2011  CSN: CSN-awb-411
                  Thu Jan 13 05:39:28 UTC 2011


Directory debian
 changelog                 Locally Modified          410 

Updated debian changelog.

----------
mpellaue    Date: Thu Jan 13 11:13:36 EST 2011  CSN: CSN-awb-412
                  Thu Jan 13 16:13:36 UTC 2011


Directory debian
 changelog                 Locally Modified          411 

Directory libperl/AsimShell/lib/AsimShell
 Help.pm                   Locally Modified          411 
 Commands.pm               Locally Modified          411 

Directory libperl/AsimShell/lib
 AsimShell.pm              Locally Modified          411 


* Add rehash of module/modelDB upon update package.
* Add flag to ommit rehash in update package.
* Update debian package information with changes.


----------
mpellaue    Date: Thu Jan 13 12:15:14 EST 2011  CSN: CSN-awb-413
                  Thu Jan 13 17:15:14 UTC 2011


Directory debian
 changelog                 Locally Modified          412 

Directory libperl/AsimShell/lib/AsimShell
 Commands.pm               Locally Modified          412 


* Correctly repsect the value of the --norehash flag.

----------
pellauer    Date: Mon Jan 17 18:41:50 EST 2011  CSN: CSN-awb-414
                  Mon Jan 17 23:41:50 UTC 2011


Directory libperl/AsimShell/lib/AsimShell
 Help.pm                   Locally Modified          413 
 Commands.pm               Locally Modified          413 

Directory libperl/AsimShell/lib
 AsimShell.pm              Locally Modified          413 

Directory libperl/Asim/lib/Asim
 Model.pm                  Locally Modified          413 

Directory libperl/Asim/lib/Asim/Model
 Update.pm                 Locally Added               0 

Directory libperl/Asim
 MANIFEST                  Locally Modified          413 


* Adding command "update model" to awb-shell. This command updates a .apm file
  to the latest format and also updates the location of any moved modules.
  
* Improving error message for compound command failure.

* Fixing bug in finding of new submodel locations.


----------
pellauer    Date: Mon Jan 17 19:12:22 EST 2011  CSN: CSN-awb-415
                  Tue Jan 18 00:12:22 UTC 2011


Directory debian
 changelog                 Locally Modified          414 


* Updating .deb changelog.

Michael

----------
mpellaue    Date: Fri Feb 11 10:54:06 EST 2011  CSN: CSN-awb-416
                  Fri Feb 11 15:54:06 UTC 2011


Directory .
 configure                 Locally Modified          415 
 Makefile.in               Locally Modified          415 

Directory include
 config.h.in               Locally Modified          415 

Directory libperl
 Makefile.in               Locally Modified          415 

Directory libperl/Asim/lib/Asim
 Model.pm                  Locally Modified          415 

Directory tools
 Makefile.in               Locally Modified          415 

Directory tools/scripts
 Makefile.in               Locally Modified          415 

Directory tools/awb/amc
 Makefile.in               Locally Modified          415 

Directory tools/awb/apm-edit
 Makefile.in               Locally Modified          415 
 apm_edit.ui.h             Locally Modified          415 
 apm_edit.ui               Locally Modified          415 
 apm_edit_main.pl          Locally Modified          415 

Directory tools/awb
 Makefile.in               Locally Modified          415 

Directory tools/awb/apm-find-replace
 Makefile.in               Locally Modified          415 

Directory tools/awb/awb-wizard
 Makefile.in               Locally Modified          415 

Directory tools/awb/awb-resolver
 Makefile.in               Locally Modified          415 

Directory tools/awb/awb2
 Makefile.in               Locally Modified          415 
 awb_dialog.ui             Locally Modified          415 
 colored_list_view_item.pm Locally Added               0 
 Makefile.am               Locally Modified          415 
 awb_dialog.ui.h           Locally Modified          415 

Directory lib/libawb
 Makefile.in               Locally Modified          415 

Directory lib
 Makefile.in               Locally Modified          415 

Directory .
 aclocal.m4                Locally Modified          415 


* Improve detection of "stale" information in a .apm file, which means that the
  .apm file contains information taken from .awb files which have subsequently
  been updated. This subsumes the previous detection of files moving on disk
  and currently includes:
  
  * %name has changed
  * %requires have been added or removed
  * File location has changed in UnionDir
  * Package has changed

* Additionally staleness/brokeness of submodels has now been distinguished from
  that of main models. The user should no longer receive messages that say 
  "possibly in a submodel" but instead will be asked if they want to open the
  problem submodel(s) directly.
  
* Additionally, a checkbox is added to the GUI that allows highlighting of 
  models with problems. Stale models are shown in orange, broken models in red.
  The checkbox is off by default since scanning them models is currently a bit
  slow. (We have some future performance improvements in mind.)

* To highlight slow operations awb and apm-edit can now change the cursor to
  the standard "hourglass" to show intense background work. Currently this is
  only enabled for the most obvious intense tasks (scanning modules, rehashing
  databases). It would be easy to use this in more places if it proves useful.
  
* Makefiles updated because of addition of a file for color highlighting.

Michael P.


----------
jsemer      Date: Fri Feb 11 11:41:31 EST 2011  CSN: CSN-awb-417
                  Fri Feb 11 16:41:31 UTC 2011


Directory .
 configure                 Locally Modified          416 

Directory debian
 changelog                 Locally Modified          416 

Directory .
 Makefile.in               Locally Modified          416 

Directory include
 config.h.in               Locally Modified          416 

Directory libperl
 Makefile.in               Locally Modified          416 

Directory tools
 Makefile.in               Locally Modified          416 

Directory tools/scripts
 Makefile.in               Locally Modified          416 

Directory tools/awb/amc
 Makefile.in               Locally Modified          416 

Directory tools/awb/apm-edit
 Makefile.in               Locally Modified          416 

Directory tools/awb
 Makefile.in               Locally Modified          416 

Directory tools/awb/apm-find-replace
 Makefile.in               Locally Modified          416 

Directory tools/awb/awb-wizard
 Makefile.in               Locally Modified          416 

Directory tools/awb/awb-resolver
 Makefile.in               Locally Modified          416 

Directory tools/awb/awb2
 Makefile.in               Locally Modified          416 

Directory lib/libawb
 Makefile.in               Locally Modified          416 

Directory lib
 Makefile.in               Locally Modified          416 

Directory .
 aclocal.m4                Locally Modified          416 

Redo automake with more recent version.

----------
mpellaue    Date: Fri Feb 11 17:33:43 EST 2011  CSN: CSN-awb-418
                  Fri Feb 11 22:33:43 UTC 2011


Directory debian
 changelog                 Locally Modified          417 

Directory tools/awb/awb2
 awb_dialog.ui             Locally Modified          417 


* Edit AWB gui to restore resizing behavior.
* Increase size of model list relative to model tree.

Michael P.

----------
pellauer    Date: Mon Feb 14 14:33:05 MST 2011  CSN: CSN-awb-419
                  Mon Feb 14 21:33:05 UTC 2011


Directory debian
 changelog                 Locally Modified          418 

Directory libperl/Asim/lib/Asim/Model
 Update.pm                 Locally Modified          418 

Directory tools/awb/awb2
 awb_dialog.ui.h           Locally Modified          418 


* Allow "model update" to work on all stale models, not just those with moved
  files.

* GUI highlighting now automatically refreshes if DB is rehashed.

----------
pellauer    Date: Mon Feb 28 15:44:18 EST 2011  CSN: CSN-awb-420
                  Mon Feb 28 20:44:18 UTC 2011


Directory libperl/Asim/lib/Asim
 Model.pm                  Locally Modified          419 


* Fixing bug that was causing .apm files to always report themselves as 
  modified. This was a test erroneously removed in the last check-in.


----------
jsemer      Date: Mon Mar  7 14:00:30 EST 2011  CSN: CSN-awb-421
                  Mon Mar  7 19:00:30 UTC 2011


Directory .
 Makefile.in               Locally Modified          420 

Directory debian
 changelog                 Locally Modified          420 

Directory tools/awb/apm-edit
 Makefile.in               Locally Modified          420 
 apm_edit.ui.h             Locally Modified          420 
 apm_edit.ui.patch         Locally Modified          420 
 apm_edit.ui               Locally Modified          420 
 colored_list_view_item.pm Locally Added               0 
 Makefile.am               Locally Modified          420 

Used Michael's colored list element class to highlight
module in current module in the alternatives pane. Fixed
regex bug when determining if a module is from an .awb or 
.apm file (yes Elliot regular expresssions are evil), and 
fixed regressions introduced by qt designer.

----------
mcadler     Date: Thu Mar 10 09:17:49 EST 2011  CSN: CSN-awb-422
                  Thu Mar 10 14:17:49 UTC 2011


Directory etc/repositories.d
 leap.pack                 Locally Modified          421 

Add leap-papers repository.

----------
jsemer      Date: Thu Mar 10 17:53:16 EST 2011  CSN: CSN-awb-423
                  Thu Mar 10 22:53:16 UTC 2011


Directory .
 Makefile.in               Locally Modified          422 

Directory debian
 awb-bin.dirs              Locally Added               0 
 control                   Locally Modified          422 
 awb.examples              Locally Removed           422 
 changelog                 Locally Modified          422 
 rules                     Locally Modified          422 
 awb.postinst              Locally Removed           422 
 awb-version.dirs          Locally Added               - 
 awb-bin.examples          Locally Added               - 
 awb.postrm                Locally Removed           422 
 awb.preinst               Locally Removed           422 
 awb.prerm                 Locally Removed           422 
 awb.mime                  Locally Removed           422 
 awb.docs                  Locally Removed           422 
 awb-bin.postinst          Locally Added               - 
 awb.sharedmimeinfo        Locally Removed           422 
 awb-bin.postrm            Locally Added               - 
 awb-bin.preinst           Locally Added               - 
 awb-bin.prerm             Locally Added               - 
 awb-bin.mime              Locally Added               - 
 awb-bin.docs              Locally Added               - 
 awb-bin.sharedmimeinfo    Locally Added               - 
 awb.dirs                  Locally Removed           422 
 README.Debian             Locally Modified          422 

Directory .
 debian/                   Locally Modified          422 
 Makefile.am               Locally Modified          422 

Split package into multiple .deb files:

     awb           - a dependency package for awb-<version>
     awb-<version> - the shared package files
     awb-bin       - the executable/library/conf files


Now one can install the latest version of the package 
and binaries, e.g.,

     # apt-get install awb 

but one can explictly install multiple versions of the 
shared package subset of the files, e.g,

     # apt-get install awb-0.6

The files still are put into directories named HEAD. That
still needs to be fixed.


----------
jsemer      Date: Thu Mar 17 18:52:37 EDT 2011  CSN: CSN-awb-424
                  Thu Mar 17 22:52:37 UTC 2011


Directory debian
 changelog                 Locally Modified          423 

Directory libperl/AsimShell/lib/AsimShell
 Help.pm                   Locally Modified          423 
 Completion.pm             Locally Modified          423 
 Commands.pm               Locally Modified          423 

Directory libperl/AsimShell/lib
 AsimShell.pm              Locally Modified          423 

Directory libperl/Asim/lib/Asim/Repository
 DB.pm                     Locally Modified          423 
 Svn.pm                    Locally Modified          423 
 Copy.pm                   Locally Modified          423 

Directory libperl/Asim/lib/Asim
 Repository.pm             Locally Modified          423 

Added specific support for using 'public' installed copies of
packages as well as a 'copy' of a package.

Convert awb-shell 'use package' command to 'use' a publically
installed package by adding it into your searchpath. Such packages
live at $PREFIX/share/asim/packages/<PACKAGE>/<VERSION>. An optional
switch (--copy) will copy the package into your workspace. Optional
deletion is provided for existing references to the package in your
SEARCHPATH and of exisiting copies of the package in your workspace.

Added notion of a 'stable' version of a package as indicated by the
'STABLE' tag for, e.g., awb/STABLE, which refers to the latest 
released version of a package. A released version of package is
indicated by a stylized tag of the form v[0-9]+[._][0-9]+, e.g., 
v10.03.

Added an 'upgrade package' command to awb-shell that will upgrade a
package (or all packages) to the latest stable release.

All of this is in prepartion for a test release of the awb package,
along with a mechanism for allowing a using of a release to easily
upgrade to the release.

----------
jsemer      Date: Thu Mar 17 21:59:12 EDT 2011  CSN: CSN-awb-425
                  Fri Mar 18 01:59:12 UTC 2011


Directory libperl/Asim/lib/Asim/Repository
 Public.pm                 Locally Added               0 

Add file missing from last checkin.

----------
jsemer      Date: Thu Mar 17 22:04:51 EDT 2011  CSN: CSN-awb-426
                  Fri Mar 18 02:04:51 UTC 2011


Directory debian
 control                   Locally Modified          425 
 changelog                 Locally Modified          425 
 rules                     Locally Modified          425 

Directory .
 debian/                   Locally Modified          425 

Changes to deb build files for release 11.03.

----------
jsemer      Date: Fri Mar 18 15:36:45 EDT 2011  CSN: CSN-awb-427
                  Fri Mar 18 19:36:45 UTC 2011


Directory debian
 changelog                 Locally Modified          426 

Directory libperl/AsimShell/lib/AsimShell
 Commands.pm               Locally Modified          426 

Directory libperl/Asim/lib/Asim/Repository
 DB.pm                     Locally Modified          426 

Gracefully handle upgrade requests in cases where there 
are no released versions.

----------
jsemer      Date: Fri Mar 18 16:24:33 EDT 2011  CSN: CSN-awb-428
                  Fri Mar 18 20:24:33 UTC 2011


Directory debian
 changelog                 Locally Modified          427 

Directory libperl/Asim/lib/Asim/Package
 Svn.pm                    Locally Modified          427 

Allow dot (.) in subversion tags.

----------
joel        Date: Sat Mar 19 11:00:26 EDT 2011  CSN: CSN-awb-429
                  Sat Mar 19 15:00:26 UTC 2011


Directory debian
 changelog                 Locally Modified          428 

Directory libperl/AsimShell/lib/AsimShell
 Commands.pm               Locally Modified          428 

Eliminate extraneous error message generated by 'use package'
command.

----------
jsemer      Date: Fri Mar 25 15:07:29 EDT 2011  CSN: CSN-awb-430
                  Fri Mar 25 19:07:29 UTC 2011


Directory etc
 asim.pack                 Locally Modified          429 

Directory etc/repositories.d
 leap.pack                 Locally Modified          429 

Add tags in the .pack files for release v11.03 for awb,
asimcore, leap and platforms.

----------
jsemer      Date: Fri Mar 25 15:41:04 EDT 2011  CSN: CSN-awb-434
                  Fri Mar 25 19:41:04 UTC 2011


Directory debian
 changelog                 Locally Modified          433 

Update debian package name to reflect start of work on
v11.04 release.

----------
pellauer    Date: Mon Mar 28 16:02:21 EDT 2011  CSN: CSN-awb-435
                  Mon Mar 28 20:02:21 UTC 2011


Directory tools/scripts
 regression.launcher       Locally Modified          434 


Bugfix in regression.launcher's invocation of "awb-run" and "model-coverage"
that was causing it to die in globally installed debian installations.


----------
pellauer    Date: Mon Mar 28 16:55:28 EDT 2011  CSN: CSN-awb-437
                  Mon Mar 28 20:55:28 UTC 2011


Directory tools/scripts
 awb-run                   Locally Modified          435 


Bugfix for path invocation of awb-batch that can fail on globally installed 
Ubuntu systems. This should be tested on job submission systems like condor
and netbatch to make sure asimstarter is invoked correctly.


----------
mpellaue    Date: Fri Apr  1 11:46:09 EDT 2011  CSN: CSN-awb-439
                  Fri Apr  1 15:46:09 UTC 2011


Directory libperl/Asim/lib/Asim/Batch
 Netbatch.pm               Locally Modified          438 


Sync of Intel repository r3011.


cjbeckma    Date: Thu Feb  3 15:47:44 EST 2011  CSN: CSN-awb-3012
- fix to the MAX_WAITING_JOBS parameter in awb-run

----------
mpellaue    Date: Fri Apr  1 11:48:55 EDT 2011  CSN: CSN-awb-440
                  Fri Apr  1 15:48:55 UTC 2011


Directory libperl/AsimShell/lib
 AsimShell.pm              Locally Modified          439 


Sync of Intel repository r3025.


      mcadler     Date: Mon Mar 14 16:26:30 EDT 2011  CSN: CSN-awb-3025

      Help without options was broken because a new compound command version of
      help was added.  Changed the parser to accept the same command as either
      compound or not.

----------
mpellaue    Date: Fri Apr  1 11:50:57 EDT 2011  CSN: CSN-awb-441
                  Fri Apr  1 15:50:57 UTC 2011


Directory tools/scripts
 awb-run                   Locally Modified          440 


Sync of Intel repository r3027.

     cjbeckma    Date: Fri Mar 18 08:57:05 EDT 2011  CSN: CSN-awb-3028

     - fixed a problem in awb-run's --rerun option, wherein models were getting
       rebuilt which were still running.  Now, the model configure and build 
       steps are skipped if there are any .RUNNING or .SUBMITTED files for 
       experiments using that model.

----------
mpellaue    Date: Fri Apr  1 11:54:05 EDT 2011  CSN: CSN-awb-442
                  Fri Apr  1 15:54:05 UTC 2011


Directory tools/scripts
 regression.launcher       Locally Modified          441 


Sync of Intel repository r3029.

   mcadler     Date: Fri Mar 18 15:02:46 EDT 2011  CSN: CSN-awb-3029

   Clean up the code that checks for regressions already running:
     - Start regressions immediately if not connected to STDIN (e.g. running in
       batch system).
     - Start regressions after 10 seconds if no response received.  The old code
       tried to do this but failed.

----------
mpellaue    Date: Fri Apr  1 11:57:40 EDT 2011  CSN: CSN-awb-443
                  Fri Apr  1 15:57:40 UTC 2011


Directory libperl/Asim/lib/Asim
 Inifile.pm                Locally Modified          442 


Sync of Intel repository r3032.


         mcadler     Date: Mon Mar 21 19:23:42 EDT 2011  CSN: CSN-awb-3032

         Clean up another error message seen when running nightly regressions.
         There was a path through which reads of a file were attempted when
         the file wasn't open or didn't exist.

----------
kfleming    Date: Fri Apr  8 11:01:17 EDT 2011  CSN: CSN-awb-444
                  Fri Apr  8 15:01:17 UTC 2011


Directory etc/repositories.d
 ofdm.pack                 Locally Modified          443 

Changed the contents of ofdm.pack to rename ofdm package airblue.

----------
joel        Date: Fri Apr  8 19:56:04 EDT 2011  CSN: CSN-awb-445
                  Fri Apr  8 23:56:04 UTC 2011


Directory etc/repositories.d
 airblue.pack              Locally Added               0 
 ofdm.pack                 Locally Modified          444 

Renamed pack file for airblue and updated it to access the
airblue repository as airblue rather than ofdm.

----------
jsemer      Date: Fri Apr  8 20:05:45 EDT 2011  CSN: CSN-awb-446
                  Sat Apr  9 00:05:45 UTC 2011


Directory .
 configure                 Locally Modified          445 

Directory debian
 control                   Locally Modified          445 
 changelog                 Locally Modified          445 
 rules                     Locally Modified          445 
 awb.preinst               Locally Added               0 
 awb-version.dirs          Locally Modified          445 

Directory .
 Makefile.in               Locally Modified          445 

Directory libperl/AsimShell/lib/AsimShell
 Commands.pm               Locally Modified          445 

Directory libperl/Asim/lib/Asim/Workspace
 Template.pm               Locally Modified          445 

Directory libperl/Asim/lib/Asim
 Package.pm                Locally Modified          445 

Directory libperl/Asim/lib/Asim/Repository
 DB.pm                     Locally Modified          445 

Directory .
 README.debian             Locally Modified          445 
 configure.in              Locally Modified          445 
 Makefile.am               Locally Modified          445 

Refined support for installation of multiple releases. In specific,

1) Globally installed packages now placed in:

    $PREFIX/share/asim/packages/<package>/<version>

2) Applications always install at same place until we need multiple
   copies of applications:

   $PREFIX/libexec/asim/<package>/HEAD

3) New workspaces no longer get asimcore by default because we
   don't necessarily want to use head and can't be sure what
   the current version is. Maybe eventually we can get the /STABLE
   version but for now one should do an explict 'use', e.g.,
 
   % awb-shell use asimcore/HEAD

   or

   % awb-shell use asimcore/v11.04 (if installed)



----------
jsemer      Date: Fri Apr  8 20:22:21 EDT 2011  CSN: CSN-awb-447
                  Sat Apr  9 00:22:21 UTC 2011


Directory debian
 rules                     Locally Modified          446 

Remove extraneous 'v' from version number.

----------
joel        Date: Fri Apr  8 22:33:46 EDT 2011  CSN: CSN-awb-448
                  Sat Apr  9 02:33:46 UTC 2011


Directory debian
 changelog                 Locally Modified          447 

Directory libperl/Asim/lib/Asim/Repository
 DB.pm                     Locally Modified          447 

Directory .
 README.debian             Locally Modified          447 

Directory admin/packages
 awb                       Locally Modified          447 

Directory etc
 asim.pack                 Locally Modified          447 

Fixed bug in location of globally shared packages.

----------
joel        Date: Sat Apr  9 13:35:02 EDT 2011  CSN: CSN-awb-449
                  Sat Apr  9 17:35:02 UTC 2011


Directory debian
 control                   Locally Modified          448 
 changelog                 Locally Modified          448 
 rules                     Locally Modified          448 
 awb.preinst               Locally Removed           448 

Directory etc
 asim.pack                 Locally Modified          448 

Directory etc/repositories.d
 leap.pack                 Locally Modified          448 

Add repository information for release v11.04 of awb,
asim-core, leap and platforms packages.

Make debian package depend on both the current and the
previous release of package. Thus, an upgrade will not
automatically wipe out previous version of the package 
in /usr/share/asim/awb/. It would be better if a new
install just left previous versions alone, but I couldn't
get that to work.


----------
jsemer      Date: Sat Apr  9 14:26:40 EDT 2011  CSN: CSN-awb-450
                  Sat Apr  9 18:26:40 UTC 2011


Directory admin/packages
 awb                       Locally Modified          449 

Clean up an extraneous comment line in the package admin
file.

----------
jsemer      Date: Tue Apr 12 17:50:24 EDT 2011  CSN: CSN-awb-451
                  Tue Apr 12 21:50:24 UTC 2011


Directory .
 configure                 Locally Modified          450 
 Makefile.in               Locally Modified          450 

Directory debian
 changelog                 Locally Modified          450 

Directory aux-scripts
 mkinstalldirs             Locally Added               - 
 depcomp                   Locally Added               - 
 compile                   Locally Added               - 
 missing                   Locally Added               - 
 config.guess              Locally Added               - 
 config.sub                Locally Added               - 
 ltmain.sh                 Locally Added               - 
 install-sh                Locally Added               - 

Directory .
 aux-scripts/              Locally Added               0 

Directory scripts
 mkinstalldirs             Locally Removed           450 
 depcomp                   Locally Removed           450 
 compile                   Locally Removed           450 
 missing                   Locally Removed           450 
 config.guess              Locally Removed           450 
 config.sub                Locally Removed           450 
 ltmain.sh                 Locally Removed           450 
 install-sh                Locally Removed           450 

Directory libperl
 Makefile.in               Locally Modified          450 

Directory tools
 Makefile.in               Locally Modified          450 

Directory tools/scripts
 Makefile.in               Locally Modified          450 

Directory tools/awb/amc
 Makefile.in               Locally Modified          450 

Directory tools/awb/apm-edit
 Makefile.in               Locally Modified          450 

Directory tools/awb
 Makefile.in               Locally Modified          450 

Directory tools/awb/apm-find-replace
 Makefile.in               Locally Modified          450 

Directory tools/awb/awb-wizard
 Makefile.in               Locally Modified          450 

Directory tools/awb/awb-resolver
 Makefile.in               Locally Modified          450 

Directory tools/awb/awb2
 Makefile.in               Locally Modified          450 

Directory lib/libawb
 Makefile.in               Locally Modified          450 

Directory lib
 Makefile.in               Locally Modified          450 

Directory .
 configure.in              Locally Modified          450 
 Makefile.am               Locally Modified          450 

Move autoconf scripts to aux-scripts/.

----------
joel        Date: Wed Apr 13 08:14:47 EDT 2011  CSN: CSN-awb-452
                  Wed Apr 13 12:14:47 UTC 2011


Directory scripts
 install-rcfile            Locally Modified          451 

Restore execute permission to file accidentally lost in
previous checkin.

----------
joel        Date: Fri Apr 15 20:31:39 EDT 2011  CSN: CSN-awb-453
                  Sat Apr 16 00:31:39 UTC 2011


Directory debian
 changelog                 Locally Modified          452 

Directory etc/repositories.d
 platform-acp.pack         Locally Modified          452 
 leap.pack                 Locally Modified          452 

Updated pack files for following package name changes:

           platforms     -> leap-platforms
           platforms-acp -> leap-platforms-acp


The repostory  names were changed as well as the locations
of the repositories on the svn server and the checkout 
targetdirectory.

Symbolic links from old names to new names were placed
on the svn server so that old checkouts will continue
to work.

----------
joel        Date: Sat Apr 16 16:54:52 EDT 2011  CSN: CSN-awb-454
                  Sat Apr 16 20:54:52 UTC 2011


Directory debian
 changelog                 Locally Modified          453 

Directory libperl/Asim/lib/Asim/GenCFG
 Auto.pm                   Locally Modified          453 

Directory libperl/Asim
 MANIFEST                  Locally Modified          453 

Removed crud that had accidentally accumulated in Auto.pm
and updated perl MANIFEST.

----------
pellauer    Date: Tue May  3 12:39:15 EDT 2011  CSN: CSN-awb-457
                  Tue May  3 16:39:15 UTC 2011


Directory debian
 control                   Locally Modified          456 
 changelog                 Locally Modified          456 
 rules                     Locally Modified          456 

Directory .
 README.debian             Locally Modified          456 


* Update to begin work on 11.08 release.


----------
kfleming    Date: Wed May 18 12:45:06 EDT 2011  CSN: CSN-awb-458
                  Wed May 18 16:45:06 UTC 2011


Directory libperl/AsimShell/lib/AsimShell
 Commands.pm               Locally Modified          457 

Directory libperl/AsimShell/lib
 AsimShell.pm              Locally Modified          457 


Added three commands to asim-shell with the intention of making
command line apm manipulation a bit simpler. I only added those
commands which appear to be necessary for multifpga at this time.
Others may be needed later, including a function to manipulate
parameters.

cp - copies a file with respect to the union dir hierarchy 

create submodel - give a model, awb type, and a path, creates a submodel from
the hierarchy rooted at awb type in the given model

replace module - given a model and a submodel, inserts the submodel
into the model hierarchy


----------
kfleming    Date: Fri May 20 13:53:53 EDT 2011  CSN: CSN-awb-459
                  Fri May 20 17:53:53 UTC 2011


Directory libperl/AsimShell/lib/AsimShell
 Commands.pm               Locally Modified          458 

Directory libperl/AsimShell/lib
 AsimShell.pm              Locally Modified          458 


Added a new command for changing model parameters from command line.
This is useful in communicating setting during the multifpga build.
An option would be to use shell variables, but this seems less robust.


----------
kfleming    Date: Tue May 24 14:57:36 EDT 2011  CSN: CSN-awb-460
                  Tue May 24 18:57:36 UTC 2011


Directory libperl/AsimShell/lib/AsimShell
 Commands.pm               Locally Modified          459 

Directory libperl/AsimShell/lib
 AsimShell.pm              Locally Modified          459 


Added a command line function for renaming apm, yet another needed function on the road to multiple FGPAs. 

----------
kfleming    Date: Mon Jun 20 17:09:41 EDT 2011  CSN: CSN-awb-461
                  Mon Jun 20 21:09:41 UTC 2011


Directory libperl/Asim/lib/Asim
 Module.pm                 Locally Modified          460 


Changed priority of %scons so that %scons %private would take precedent over %private.  This is starting to seem like a hack.  Perhaps someone has an opinion?

----------
jsemer      Date: Fri Aug 19 14:36:12 EDT 2011  CSN: CSN-awb-462
                  Fri Aug 19 18:36:12 UTC 2011


Directory libperl/Asim/lib/Asim/Module
 Attribute.pm              Locally Modified          461 

Directory libperl/Asim/lib/Asim
 Module.pm                 Locally Modified          461 
 Model.pm                  Locally Modified          461 

Directory tools/awb/apm-edit
 apm_edit.ui.h             Locally Modified          461 

Added support for 'obsolete' modules (and submodels).  In specific,

1) A module with the %attribute 'obsolete' will be treated as obsolete,
   as will a model that has that attribute or contains a module (or
   submodel) with that attribute.

2) On opening a model in apm-edit, a popup will announce that obsolete
   models contain something obsolete and offer to open obsolete
   submodels.

3) Once a model is opened in apm-edit, obsolete modules will be flagged
   with an 'o' in the tree view and a warning will appear in the information
   pane for the module.

4) An attempt to insert an obsolete module (or submodel) will be challenged
   with a query as to whether the user really wants to insert an obsolete
   module.

Some bug fixes:

1) On opening a model some gratuitous re-opens of the model following
   the 'health check' were eliminated.

2) A file named README is now a legal %notes file (along with any file
   named *.txt.


Added utility functions:

1) Added a module level method to recursively traverse a module tree
   looking for modules with a specified attribute.



----------
mcadler     Date: Thu Sep  1 16:47:01 EDT 2011  CSN: CSN-awb-463
                  Thu Sep  1 20:47:01 UTC 2011


Directory libperl/Asim/lib/Asim
 Model.pm                  Locally Modified          462 

Get rid of a warning for an undefined variable.

----------
mcadler     Date: Thu Sep  1 22:52:03 EDT 2011  CSN: CSN-awb-464
                  Fri Sep  2 02:52:03 UTC 2011


Directory tools/awb/awb2
 awb_dialog.ui.h           Locally Modified          463 

Check for package not in DB.

----------
emer        Date: Wed Sep 21 17:36:37 EDT 2011  CSN: CSN-awb-470
                  Wed Sep 21 21:36:37 UTC 2011


Directory debian
 control                   Locally Modified          469 
 changelog                 Locally Modified          469 
 rules                     Locally Modified          469 

Directory .
 README.debian             Locally Modified          469 

Start development of v11.12 release.

----------
emer        Date: Thu Sep 22 16:49:45 EDT 2011  CSN: CSN-awb-471
                  Thu Sep 22 20:49:45 UTC 2011


Directory etc
 asim.pack                 Locally Modified          470 

Directory etc/repositories.d
 platform-acp.pack         Locally Modified          470 
 platform-usrp.pack        Locally Added               0 
 leap.pack                 Locally Modified          470 

Updated pack files to reflect 11.09 release and added pack
file for usrp platform.

----------
emer        Date: Thu Sep 29 20:56:26 EDT 2011  CSN: CSN-awb-472
                  Fri Sep 30 00:56:26 UTC 2011


Directory debian
 control                   Locally Modified          471 
 changelog                 Locally Modified          471 

Directory .
 README.debian             Locally Modified          471 

Make debian package depend on:
         subversion
         git-core
         libterm-readline-gnu-perl

----------
emer        Date: Sat Oct  1 15:29:44 EDT 2011  CSN: CSN-awb-473
                  Sat Oct  1 19:29:44 UTC 2011


Directory debian
 changelog                 Locally Modified          472 

Directory libperl/AsimShell/lib/AsimShell
 Commands.pm               Locally Modified          472 

Directory libperl/AsimShell/lib
 AsimShell.pm              Locally Modified          472 

Added a --long option to the awb-shell list packages
command.

----------
jsemer      Date: Thu Oct  6 00:13:49 EDT 2011  CSN: CSN-awb-477
                  Thu Oct  6 04:13:49 UTC 2011


Directory libperl/Asim/lib/Asim
 Model.pm                  Locally Modified          476 

Improved behavior of parameters of submodels. New behavior is
related to the default value of a submodel parameter as seen by
the parent model, i.e., the value of 'global' parameter in the 
submodel. Previously, that value was taken only from the module's 
.awb file. Now that default value may be taken from an override of 
the parameter value in the submodel. This saves a lot of writing 
of parameter values in the parent model's .apm file, and allows 
the value of a submodel parameter to be changed in all model's 
that use the submodel simply by changing the value in the submodel.

----------
kfleming    Date: Fri Oct 14 15:53:26 EDT 2011  CSN: CSN-awb-478
                  Fri Oct 14 19:53:26 UTC 2011


Directory libperl/Asim/lib/Asim/Package
 Svn.pm                    Locally Modified          477 

Remove check for the word abort that was some legacy behvaior 
from CVS that almost certainly irrelevant to SVN.

----------
mgambhir    Date: Mon Dec 19 07:44:26 EST 2011  CSN: CSN-awb-480
                  Mon Dec 19 12:44:26 UTC 2011


Directory .
 configure                 Locally Modified          479 
 Makefile.in               Locally Modified          479 
 configure.in              Locally Modified          479 

Directory lib/libawb
 model.h                   Locally Modified          479 
 modparam.h                Locally Modified          479 
 model_builder.cpp         Locally Modified          479 
 util.h                    Locally Modified          479 

Directory base
 param.h                   Locally Modified          479 

- fixed few gcc 4.x warnings
- removed -Winline flag to get rid of rest

----------

emer        Date: Wed Dec 21 16:35:00 EST 2011  CSN: CSN-awb-481
                  Wed Dec 21 21:35:00 UTC 2011


Directory etc/repositories.d
 mit-6.s078.pack           Locally Added               0 

Added pack file for mit-6.s078 class.

----------
mgambhir    Date: Wed Dec 21 21:50:35 EST 2011  CSN: CSN-awb-482
                  Thu Dec 22 02:50:35 UTC 2011


Directory etc/repositories.d
 openx86.pack              Locally Added               0 

- Added pack for openx86 package

----------
emer        Date: Tue Jan 24 18:42:10 EST 2012  CSN: CSN-awb-483
                  Tue Jan 24 23:42:10 UTC 2012


Directory debian
 control                   Locally Modified          482 
 changelog                 Locally Modified          482 
 rules                     Locally Modified          482 

Move to version v12.01.  Note v11.12 was never released.

----------
emer        Date: Wed Jan 25 08:12:09 EST 2012  CSN: CSN-awb-484
                  Wed Jan 25 13:12:09 UTC 2012


Directory debian
 control                   Locally Modified          483 

For apt installs, 'recommend' previous shared package release rather
than 'require' it.


----------
emer        Date: Wed Jan 25 14:51:12 EST 2012  CSN: CSN-awb-485
                  Wed Jan 25 19:51:12 UTC 2012


Directory debian
 changelog                 Locally Modified          484 

Directory libperl/Asim/lib/Asim/Repository
 DB.pm                     Locally Modified          484 

Directory .
 README.debian             Locally Modified          484 

Directory admin/packages
 awb                       Locally Modified          484 

To alleviate debian package file conflicts, put shared copy of
repository in a version named directory rather than in HEAD. For
example:

/usr/share/asim/packages/awb/v12.01

rather than

/usr/share/asim/packages/awb/HEAD

Update 'use package' command to default to the latest version of
a package in the shared area rather than HEAD.

Updated version update instructions.

----------
emer        Date: Thu Jan 26 13:46:57 EST 2012  CSN: CSN-awb-486
                  Thu Jan 26 18:46:57 UTC 2012


Directory libperl/AsimShell/lib/AsimShell
 Commands.pm               Locally Modified          485 

Directory libperl/Asim/lib/Asim/Package
 Template.pm               Locally Modified          485 

Directory libperl/Asim/lib/Asim
 Package.pm                Locally Modified          485 

Directory .
 README.debian             Locally Modified          485 

Directory admin/packages
 awb                       Locally Modified          485 

Added 'prerelease' property to a package.

----------
emer        Date: Thu Jan 26 21:26:26 EST 2012  CSN: CSN-awb-487
                  Fri Jan 27 02:26:26 UTC 2012


Directory libperl/AsimShell/lib/AsimShell
 Commands.pm               Locally Modified          486 

Directory etc/repositories.d
 smips.pack                Locally Added               0 

Added .pack file for smips package.


----------
emer        Date: Thu Feb  2 15:52:09 EST 2012  CSN: CSN-awb-488
                  Thu Feb  2 20:52:09 UTC 2012


Directory libperl/AsimShell/lib/AsimShell
 Commands.pm               Locally Modified          487 

When awb-shell automatically remembers a default model
also remember a default benchmark if the model defines
a default benchmark.

----------
emer        Date: Wed Feb 15 18:58:46 EST 2012  CSN: CSN-awb-489
                  Wed Feb 15 23:58:46 UTC 2012


Directory etc/repositories.d
 mit-6.s078.pack           Locally Modified          488 

Added staff repository (mit-6.s078-staff) for 6.s078 class.

----------
jsemer      Date: Sat Feb 25 09:22:05 EST 2012  CSN: CSN-awb-490
                  Sat Feb 25 14:22:05 UTC 2012


Directory libperl/Asim/lib/Asim/Module
 Param.pm                  Locally Modified          489 

Directory libperl/Asim/lib/Asim
 Model.pm                  Locally Modified          489 

Fixed regression in behavior of parameters introduced in 476.
Now the defaults of global parameters of a submodel are not 
modified when overridden by a parent model, so that saves 
of the submodel properly save the overwridden values. In
addition, only parameters whose values differ from the
submodels default are saved in the .apm file.

----------
jsemer      Date: Sat Feb 25 09:28:36 EST 2012  CSN: CSN-awb-491
                  Sat Feb 25 14:28:36 UTC 2012


Directory etc/repositories.d
 mit-6.s078.pack           Locally Modified          490 

Added package containing template for student packages
for 6.s078 class.

----------
emer        Date: Tue Feb 28 18:02:08 EST 2012  CSN: CSN-awb-492
                  Tue Feb 28 23:02:08 UTC 2012


Directory debian
 control                   Locally Modified          491 
 changelog                 Locally Modified          491 
 rules                     Locally Modified          491 

Directory admin/packages
 awb                       Locally Modified          491 

Directory etc
 asim.pack                 Locally Modified          491 

Directory etc/repositories.d
 leap.pack                 Locally Modified          491 

Move to version 12.02. Note 12.01 was never released.

----------
emer        Date: Mon Mar  5 14:22:47 EST 2012  CSN: CSN-awb-494
                  Mon Mar  5 19:22:47 UTC 2012


Directory libperl/AsimShell/lib
 AsimShell.pm              Locally Modified          493 

Directory tools/scripts
 awb-shell                 Locally Modified          493 

Enhanced awb-shell command line processing by saving/restoring
command line history (in ~/.asim/awb_history) and enabling
command expansion for Term:ReadLine:GNU. This allows command
re-exection with commands like !!.

This time in HEAD where it belongs.

----------
emer        Date: Tue Mar  6 16:54:01 EST 2012  CSN: CSN-awb-495
                  Tue Mar  6 21:54:01 UTC 2012


Directory libperl/Asim/lib/Asim
 Model.pm                  Locally Modified          494 

The edit method for models runs the editing as a background
task by default.

----------
mgambhir    Date: Thu Mar 22 00:36:22 EDT 2012  CSN: CSN-awb-496
                  Thu Mar 22 04:36:22 UTC 2012


Directory .
 configure                 Locally Modified          495 

Directory scripts
 install-rcfile            Locally Modified          495 

Directory libperl/Asim/lib/Asim/GenCFG
 Auto.pm                   Locally Modified          495 

Directory libperl/Asim/lib/Asim/Package
 Commit.pm                 Locally Modified          495 
 Git.pm                    Locally Modified          495 

Directory libperl/Asim/lib/Asim
 Model.pm                  Locally Modified          495 

Directory libperl/Asim/lib/Asim/Repository
 Git.pm                    Locally Modified          495 

Directory libperl/Asim/lib/Asim/Batch
 Condor.pm                 Locally Modified          495 
 Base.pm                   Locally Modified          495 
 List.pm                   Locally Added               0 

Directory libperl/Asim/lib/Asim
 Batch.pm                  Locally Modified          495 

Directory tools/scripts
 awb-run                   Locally Modified          495 
 awb-batch                 Locally Modified          495 

Directory tools/awb/awb2
 awb_util.pm               Locally Modified          495 

Directory lib/libawb
 model_builder.cpp         Locally Modified          495 

Directory .
 configure.in              Locally Modified          495 


Sync of Intel repository r3051 - r3087

r3051
Author:	cjbeckma
Last modification:	Rev 3051 - 2011-04-08 04:11:02
Log message:	CSN: CSN-awb-3051


- Added an option to awb-run that lets you run simulations on an explicit
list of hosts via ssh, rather than using Netbatch or Condor. To use it,
use the command line argument --hostlist or the asimrc parameter
USE_HOST_LIST and set the -pool command line argument or POOL asimrc param
to a comma-separated list of hostnames. Jobs will be run via ssh.
- also fixed a few lines in the multithreading core reseration for netbatch
that had somehow gotten deleted from a previous commit.

r3054
Author:	mgambhir
Last modification:	Rev 3054 - 2011-04-19 16:08:49
Log message:	CSN: CSN-awb-3054

- fixed a bug in install-rc script
- If a value in /p/asim/$systoken/etc/asim/asimrc was set to 0 then the
install script ignored this and overwrote the value from asimrc.template

r3064
Author:	mgambhir
Last modification:	Rev 3064 - 2011-06-30 21:59:26
Log message:	CSN: CSN-awb-3064

- system command in perl returns output of tee command instead of the
regression command if the output is piped into tee.

r3066
Author:	cjbeckma
Last modification:	Rev 3066 - 2011-08-10 14:20:16
Log message:	CSN: CSN-awb-3066


- tweak to default QT3 header file search path, to make package configuration
on non-Intel distros like vanilla Ubuntu just a little bit easier

r3068
Author:	mcadler
Last modification:	Rev 3068 - 2011-09-01 20:00:46
Log message:	CSN: CSN-awb-3068

Better handling of null substitution.
 	(Hide changed files)

r3071
Author:	mcadler
Last modification:	Rev 3071 - 2011-09-02 11:45:37
Log message:	CSN: CSN-awb-3071

Fix initialization of path so it only happens once

r3072
Author:	mgambhir
Last modification:	Rev 3072 - 2011-09-29 17:52:26
Log message:	CSN: CSN-awb-3072

- Moved the Xaction::commit() which is basically a checkpoint that the
commit has been successfully done, to after svn commit is executed.
This enables aborting out of the commit in case svn pre commit hook
fails

r3073
Author:	cjbeckma
Last modification:	Rev 3073 - 2011-10-28 03:46:04
Log message:	CSN: CSN-awb-3073


- fixed a problem with getting the perl version, for perl versions >= 5.12
- removed a potentially obsolete use of $host variable in configure,
in place of more portable $HOSTMACHINE

r3074
Author:	cjbeckma
Last modification:	Rev 3074 - 2011-11-30 13:44:03
Log message:	CSN: CSN-awb-3074


- added an option to the host-list batch scheduler ("awb-run --use-host-list")
to specify the number of jobs slots per host, either on the command line
(--slots-per-host) or as an asimrc setting (SLOTS_PER_HOST=).

r3075
Author:	mcadler
Last modification:	Rev 3075 - 2011-12-01 12:34:54
Log message:	CSN: CSN-awb-3075

Print warning message to STDERR to avoid interfering with scripts.
 	(Hide changed files)

r3076
Author:	mgambhir
Last modification:	Rev 3076 - 2011-12-07 17:12:28
Log message:	CSN: CSN-awb-3076

- Making awb git wrapper simpler. No need to do "remote update" when doing
a pull/update on a package. We only care about the master branch and
just one remote which is the public installation of the package.

r3081
Author:	cjbeckma
Last modification:	Rev 3081 - 2012-01-24 14:34:25
Log message:	CSN: CSN-awb-3081


- added a python package containing handy functions for creating configure
scripts.

r3082
Author:	mgambhir
Last modification:	Rev 3082 - 2012-01-25 21:37:16
Log message:	CSN: CSN-awb-3082

- "awb-shell baseline packages" now works for git repositories. It returns
the md5hash corresponding to the HEAD version in the local repository.
The command used to retrieve the hash is "git rev-parse HEAD". 
- Branch/tag/Md5hash can be added to the clone/checkout commands for git
repositories
Example: "awb-shell clone package testgit/testbranch"
or "awb-shell clone package testgit/e8b9f07fb13b20c7b7b4b606a54f3fecbdceccb8"
The hash tag is ugly but it uniquely identifies the snapshot of the 
repository across all references (branches/tags). 
- Specifying only the first few characters in the hash should be
sufficient in most cases.

r3085 
Author:	mgambhir
Last modification:	Rev 3085 - 2012-02-29 16:07:54
Log message:	CSN: CSN-awb-3085

Fix to the Git wrapper in Awb. Following is the expected behavior now. 
If a specific revision of keiko is cloned/checked out using a commit tag 
$awb-shell clone package keiko/<commit-tag>
It will be checked out as a local asim-release branch. (this is imposed by the way git checks out a particular revision)

On that package if a pull/update is done then an error is thrown
awb-shell pull package keiko OR awb-shell update package keiko 
Package: Error - Branch asim-release does not exist in the remote repository.
You probably checked out a specific commit tag
Consider checking out master branch and then pull
awb-shell checkout package <name>/master
awb-shell pull package name
If you have local changes then consider merging with master

Also if a pull/update of master is done while asim-release is checked
out 
$awb-shell pull package keiko/master
Then just like native git, changes from remote master will be merged
into the asim-release branch. But asim-release will still be checked
out.

r3087
Author:	mgambhir
Last modification:	Rev 3087 - 2012-03-15 03:26:10
Log message:	CSN: CSN-awb-3087

- Changing the "View Cycle Display" analysis tool in AWB from 2Dreams to dreams till I
get 2Dreams to work

----------
emer        Date: Sat Apr  7 14:23:04 EDT 2012  CSN: CSN-awb-497
                  Sat Apr  7 18:23:04 UTC 2012


Directory libperl/AsimShell/lib/AsimShell
 Help.pm                   Locally Modified          496 
 Completion.pm             Locally Modified          496 
 Commands.pm               Locally Modified          496 

Directory libperl/AsimShell/lib
 AsimShell.pm              Locally Modified          496 

Directory tools/scripts
 awb-shell                 Locally Modified          496 

Added a 'source <file>' command to awb-shell that executes
each of the awb-shell commands in <file>.

Fixed display of alternatives when doing command completion
on a uniondir-based file.

----------
emer        Date: Thu Apr 12 08:05:37 EDT 2012  CSN: CSN-awb-498
                  Thu Apr 12 12:05:37 UTC 2012


Directory libperl/AsimShell/lib
 AsimShell.pm              Locally Modified          497 

Allow rescursive awb-shell source commands. Note, that shell
escape commands cannot be used in a sourced file.

----------
emer        Date: Thu Apr 12 13:39:53 EDT 2012  CSN: CSN-awb-499
                  Thu Apr 12 17:39:53 UTC 2012


Directory debian
 control                   Locally Modified          498 
 changelog                 Locally Modified          498 
 rules                     Locally Modified          498 

Directory admin/packages
 awb                       Locally Modified          498 

Directory etc
 asim.pack                 Locally Modified          498 

Directory etc/repositories.d
 leap.pack                 Locally Modified          498 

Prepare for v12.04 release.

----------
emer        Date: Tue Apr 24 17:27:41 EDT 2012  CSN: CSN-awb-502
                  Tue Apr 24 21:27:41 UTC 2012


Directory libperl/AsimShell/lib/AsimShell
 Completion.pm             Locally Modified          501 

Directory libperl/AsimShell/lib
 AsimShell.pm              Locally Modified          501 

Tab completion in awb-shell now works for .cfx files.

The awb-shell 'source' command now looks to see if
the input file is executable and if it is invokes
that file (passing in the additional arguments on the
command line) and executes the series of commands 
printed to STDOUT by that executable. Note the arguments
are not treated specially so fancy quoting or substitutions
will probably not work.


----------
mgambhir    Date: Tue Jul 24 15:36:19 EDT 2012  CSN: CSN-awb-504
                  Tue Jul 24 19:36:19 UTC 2012


Directory libperl/Asim/lib/Asim
 Model.pm                  Locally Modified          503 

- Fixed a bug in the obsolete module discovery code that was causing awb & apmFindReplace to crash if a module was not present in the workspace and awb was trying to check if the module is obsolete. Added an additional check to avoid the crash. 

----------
mgambhir    Date: Thu Jul 26 17:16:58 EDT 2012  CSN: CSN-awb-505
                  Thu Jul 26 21:16:58 UTC 2012


Directory .
 configure                 Locally Modified          504 
 configure.in              Locally Modified          504 

Directory tools
 Makefile.in               Locally Modified          504 

Directory tools/scripts
 asimstarter.in            Locally Modified          504 

Directory tools
 awb/                      Locally Removed           504 

Directory tools/awb
 amc/                      Locally Removed           504 

Directory tools/awb/amc
 amc.cpp                   Locally Removed           504 
 doxygen.config            Locally Removed           504 
 Makefile.in               Locally Removed           504 
 amc.h                     Locally Removed           504 
 Makefile.am               Locally Removed           504 
 .gdbinit                  Locally Removed           504 

Directory tools/awb
 apm-edit/                 Locally Removed           504 

Directory tools/awb/apm-edit
 Makefile.in               Locally Removed           504 
 runlog.ui                 Locally Removed           504 
 apm_edit.ui.h             Locally Removed           504 
 apm_edit_about.ui         Locally Removed           504 
 apm_edit.ui.patch         Locally Removed           504 
 apm_edit.ui               Locally Removed           504 
 apm-edit.pro              Locally Removed           504 
 apm_edit_main.pl          Locally Removed           504 
 apm_edit_properties.ui.h  Locally Removed           504 
 fix-ui                    Locally Removed           504 
 images/                   Locally Removed           504 

Directory tools/awb/apm-edit/images
 print.png                 Locally Removed           504 
 filesave.png              Locally Removed           504 
 editcut.png               Locally Removed           504 
 fileopen.png              Locally Removed           504 
 submodel_red.png          Locally Removed           504 
 undo.png                  Locally Removed           504 
 submodel_yellow.png       Locally Removed           504 
 searchfind.png            Locally Removed           504 
 submodel.png              Locally Removed           504 
 check.png                 Locally Removed           504 
 whatsthis.png             Locally Removed           504 
 module_missing.png        Locally Removed           504 
 editcopy.png              Locally Removed           504 
 submodel_blue.png         Locally Removed           504 
 editpaste.png             Locally Removed           504 
 module.png                Locally Removed           504 
 module_current.png        Locally Removed           504 
 redo.png                  Locally Removed           504 
 module_default.png        Locally Removed           504 
 filenew.png               Locally Removed           504 

Directory tools/awb/apm-edit
 colored_list_view_item.pm Locally Removed           504 
 runlog.ui.h               Locally Removed           504 
 Makefile.am               Locally Removed           504 
 apm_edit_pixmap.pl        Locally Removed           504 
 apm_edit_properties.ui    Locally Removed           504 
 apm_edit_head.pl          Locally Removed           504 

Directory tools/awb
 Makefile.in               Locally Removed           504 
 apm-find-replace/         Locally Removed           504 

Directory tools/awb/apm-find-replace
 Makefile.in               Locally Removed           504 
 apm_find_replace_head.pl  Locally Removed           504 
 apm_find_replace.ui       Locally Removed           504 
 apm_find_replace_main.pl  Locally Removed           504 
 Makefile.am               Locally Removed           504 
 apm_find_replace.ui.h     Locally Removed           504 

Directory tools/awb
 awb-wizard/               Locally Removed           504 

Directory tools/awb/awb-wizard
 awb_wizard_about.ui       Locally Removed           504 
 Makefile.in               Locally Removed           504 
 awb_wizard_head.pl        Locally Removed           504 
 images/                   Locally Removed           504 

Directory tools/awb/awb-wizard/images
 filesave.png              Locally Removed           504 
 whatsthis.png             Locally Removed           504 
 filebuild.png             Locally Removed           504 
 fileopen.png              Locally Removed           504 
 filenew.png               Locally Removed           504 

Directory tools/awb/awb-wizard
 awb_wizard.ui             Locally Removed           504 
 awb-wizard.pro            Locally Removed           504 
 awb_wizard_main.pl        Locally Removed           504 
 Makefile.am               Locally Removed           504 
 awb-wizard.db             Locally Removed           504 
 awb_wizard.ui.h           Locally Removed           504 
 awb_wizard_write.pl       Locally Removed           504 

Directory tools/awb
 awb-resolver/             Locally Removed           504 

Directory tools/awb/awb-resolver
 doxygen.config            Locally Removed           504 
 Makefile.in               Locally Removed           504 
 Makefile.am               Locally Removed           504 
 awb-resolver.cpp          Locally Removed           504 
 awb-resolver.h            Locally Removed           504 

Directory tools/awb
 Makefile.am               Locally Removed           504 
 awb2/                     Locally Removed           504 

Directory tools/awb/awb2
 awb_about.ui              Locally Removed           504 
 awb_runlog.ui.h           Locally Removed           504 
 awb_util.pm               Locally Removed           504 
 Makefile.in               Locally Removed           504 
 awb_dialog.ui             Locally Removed           504 
 awb_head.pl               Locally Removed           504 
 colored_list_view_item.pm Locally Removed           504 
 awb_main.pl               Locally Removed           504 
 awb.pro                   Locally Removed           504 
 Makefile.am               Locally Removed           504 
 awb_dialog.ui.h           Locally Removed           504 
 awb_runlog.ui             Locally Removed           504 

Directory tools
 Makefile.am               Locally Modified          504 

- Moved tools/awb to tools/awb_qt3 in preparation of pushing PerlQt4 based GUI tools into the repository
- Also modified asimstarter to point to these qt3 (legacy) tools

----------
mgambhir    Date: Tue Jul 31 18:32:35 EDT 2012  CSN: CSN-awb-506
                  Tue Jul 31 22:32:35 UTC 2012


Directory .
 configure                 Locally Modified          505 
 Makefile.in               Locally Modified          505 
 configure.in              Locally Modified          505 

Directory libperl
 Makefile.in               Locally Modified          505 

Directory tools/awb_qt3/amc
 Makefile.in               Locally Modified          505 

Directory tools/awb_qt3/apm-edit
 Makefile.in               Locally Modified          505 

Directory tools/awb_qt3
 Makefile.in               Locally Modified          505 

Directory tools/awb_qt3/apm-find-replace
 Makefile.in               Locally Modified          505 

Directory tools/awb_qt3/awb-wizard
 Makefile.in               Locally Modified          505 

Directory tools/awb_qt3/awb-resolver
 Makefile.in               Locally Modified          505 

Directory tools/awb_qt3/awb2
 Makefile.in               Locally Modified          505 

Directory tools
 Makefile.in               Locally Modified          505 

Directory tools/scripts
 Makefile.in               Locally Modified          505 
 asimstarter.in            Locally Modified          505 

Directory lib/libawb
 Makefile.in               Locally Modified          505 

Directory lib
 Makefile.in               Locally Modified          505 

- Added a switch in the configure script to enable/disable qt4 build. --enable-qt4=yes/no
  - If this switch is not present then the package is configured to use qt3 - this will change once qt4 gui tools are checked in and fully functional
- Modified asimstarter.in such that awb tools directory is configured by the configure script based on whether qt4 is enabled or disabled

----------
mgambhir    Date: Thu Aug  2 00:15:06 EDT 2012  CSN: CSN-awb-507
                  Thu Aug  2 04:15:06 UTC 2012


Directory .
 aclocal.m4                Locally Modified          506 
 configure                 Locally Modified          506 
 Makefile.in               Locally Modified          506 
 configure.in              Locally Modified          506 

Directory libperl
 Makefile.in               Locally Modified          506 

Directory tools/awb_qt3/awb-resolver
 Makefile.in               Locally Modified          506 

Directory tools/awb_qt3/awb2
 Makefile.in               Locally Modified          506 

Directory tools/awb_qt3/amc
 Makefile.in               Locally Modified          506 

Directory tools/awb_qt3/apm-edit
 Makefile.in               Locally Modified          506 

Directory tools/awb_qt3
 Makefile.in               Locally Modified          506 

Directory tools/awb_qt3/apm-find-replace
 Makefile.in               Locally Modified          506 

Directory tools/awb_qt3/awb-wizard
 Makefile.in               Locally Modified          506 

Directory tools
 Makefile.in               Locally Modified          506 

Directory tools/scripts
 Makefile.in               Locally Modified          506 

Directory tools
 Makefile.am               Locally Modified          506 
 awb/                      Locally Added               0 

Directory tools/awb
 Makefile                  Locally Added               0 
 Makefile.in               Locally Added               0 
 Makefile.am               Locally Added               0 
 awb/                      Locally Added               0 

Directory tools/awb/awb
 Makefile.am               Locally Added               0 
 awb_runlog.pm             Locally Added               0 
 awb_runlog.ui             Locally Added               0 
 Makefile                  Locally Added               0 
 awb_about.pm              Locally Added               0 
 awb_about.ui              Locally Added               0 
 awb_util.pm               Locally Added               0 
 Makefile.in               Locally Added               0 
 awb_dialog.pm             Locally Added               0 
 awb_head.pl               Locally Added               0 
 awb_dialog.ui             Locally Added               0 
 awb_main.pl               Locally Added               0 

Directory lib/libawb
 Makefile.in               Locally Modified          506 

Directory lib
 Makefile.in               Locally Modified          506 

- Initial port of AWB gui to PerlQT4
    - Modified configure.in to conditionally build tools/awb or tools/awb_qt3 depending on whether --enable-qt4 is set
    - Renamed awb2 to awb
Known bugs:
- Menu shortcuts not created yet
- "WhatsThis" on widgets currently does not work
- Right click context menu pops up on upper left corener of the GUI and not at the point of clicking
- Layout for the following four line edit widgets has to be fixed
  - Build Path
  - Extra Build Switches
  - Run Path
  - Extra Run switches
- Highlight Problems check box currently does not work. Need to port ColorListViewItem class to QT4. ListViewItem is replased by TreeWidgetItem. Also Coloring API has changed. 

Upcoming Tools in the next few commits
awb-resolver
amc
apm-edit
apm-find-replace
awb-wizard

----------
mgambhir    Date: Thu Aug  2 00:36:55 EDT 2012  CSN: CSN-awb-508
                  Thu Aug  2 04:36:55 UTC 2012


Directory .
 configure                 Locally Modified          507 
 Makefile.in               Locally Modified          507 

Directory libperl
 Makefile.in               Locally Modified          507 

Directory tools/awb_qt3/amc
 Makefile.in               Locally Modified          507 

Directory tools/awb_qt3/apm-edit
 Makefile.in               Locally Modified          507 

Directory tools/awb_qt3
 Makefile.in               Locally Modified          507 

Directory tools/awb_qt3/apm-find-replace
 Makefile.in               Locally Modified          507 

Directory tools/awb_qt3/awb-wizard
 Makefile.in               Locally Modified          507 

Directory tools/awb_qt3/awb-resolver
 Makefile.in               Locally Modified          507 

Directory tools/awb_qt3/awb2
 Makefile.in               Locally Modified          507 

Directory tools
 Makefile.in               Locally Modified          507 

Directory tools/scripts
 Makefile.in               Locally Modified          507 

Directory tools/awb
 Makefile.in               Locally Modified          507 

Directory tools/awb/awb
 Makefile.in               Locally Modified          507 

Directory lib/libawb
 Makefile.in               Locally Modified          507 

Directory lib
 Makefile.in               Locally Modified          507 

Directory .
 aclocal.m4                Locally Modified          507 

- Previous commit broke qt3 build on Lucid. It required a reconf_all to fix it

----------
mgambhir    Date: Thu Aug  2 09:17:54 EDT 2012  CSN: CSN-awb-509
                  Thu Aug  2 13:17:54 UTC 2012


Directory .
 configure                 Locally Modified          508 

Directory aux-scripts
 config.sub                Locally Modified          508 
 ltmain.sh                 Locally Modified          508 
 install-sh                Locally Modified          508 
 depcomp                   Locally Modified          508 
 missing                   Locally Modified          508 
 config.guess              Locally Modified          508 

Directory .
 Makefile.in               Locally Modified          508 
 configure.in              Locally Modified          508 

Directory libperl
 Makefile.in               Locally Modified          508 

Directory tools/scripts
 Makefile.in               Locally Modified          508 

Directory tools/awb
 awb-resolver/             Locally Added               0 

Directory tools/awb/awb-resolver
 Makefile.am               Locally Added               0 
 awb-resolver.cpp          Locally Added               0 
 awb-resolver.h            Locally Added               0 
 doxygen.config            Locally Added               0 
 Makefile.in               Locally Added               0 
 awb-resolver              Locally Added               0 

Directory tools/awb
 Makefile.am               Locally Modified          508 

Directory tools/awb/awb
 Makefile                  Locally Removed           508 
 Makefile.in               Locally Modified          508 

Directory tools/awb
 Makefile                  Locally Removed           508 
 Makefile.in               Locally Modified          508 

Directory tools/awb_qt3/apm-find-replace
 Makefile.in               Locally Modified          508 

Directory tools/awb_qt3/awb-wizard
 Makefile.in               Locally Modified          508 

Directory tools/awb_qt3/awb-resolver
 Makefile.in               Locally Modified          508 

Directory tools/awb_qt3/awb2
 Makefile.in               Locally Modified          508 

Directory tools/awb_qt3/amc
 Makefile.in               Locally Modified          508 

Directory tools/awb_qt3/apm-edit
 Makefile.in               Locally Modified          508 

Directory tools/awb_qt3
 Makefile.in               Locally Modified          508 

Directory tools
 Makefile.in               Locally Modified          508 

Directory lib
 Makefile.in               Locally Modified          508 

Directory lib/libawb
 Makefile.in               Locally Modified          508 

Directory .
 aclocal.m4                Locally Modified          508 

- Added awb-resolver to Qt4 tools directory. No major change to the tool itself. 
- Modified aux-scripts to fix libtools issue that was causing the build to fail.
- Removed Makefile from  tools and tools/awb directories.

----------
mgambhir    Date: Thu Aug  2 09:44:23 EDT 2012  CSN: CSN-awb-510
                  Thu Aug  2 13:44:23 UTC 2012


Directory .
 configure                 Locally Modified          509 

Directory tools/awb
 Makefile.am               Locally Modified          509 
 amc/                      Locally Added               0 

Directory tools/awb/amc
 Makefile.in               Locally Added               0 
 amc.h                     Locally Added               0 
 Makefile.am               Locally Added               0 
 amc.cpp                   Locally Added               0 
 doxygen.config            Locally Added               0 

Directory tools/awb
 Makefile.in               Locally Modified          509 

Directory .
 configure.in              Locally Modified          509 

- Added amc to the Qt4 ported tools directory

----------
mgambhir    Date: Thu Aug  2 16:25:11 EDT 2012  CSN: CSN-awb-511
                  Thu Aug  2 20:25:11 UTC 2012


Directory .
 configure                 Locally Modified          510 

Directory aux-scripts
 ltmain.sh                 Locally Modified          510 

Directory .
 Makefile.in               Locally Modified          510 
 configure.in              Locally Modified          510 

Directory libperl
 Makefile.in               Locally Modified          510 

Directory tools/awb_qt3/amc
 Makefile.in               Locally Modified          510 

Directory tools/awb_qt3/apm-edit
 Makefile.in               Locally Modified          510 

Directory tools/awb_qt3
 Makefile.in               Locally Modified          510 

Directory tools/awb_qt3/apm-find-replace
 Makefile.in               Locally Modified          510 

Directory tools/awb_qt3/awb-wizard
 Makefile.in               Locally Modified          510 

Directory tools/awb_qt3/awb-resolver
 Makefile.in               Locally Modified          510 

Directory tools/awb_qt3/awb2
 Makefile.in               Locally Modified          510 

Directory tools
 Makefile.in               Locally Modified          510 

Directory tools/scripts
 Makefile.in               Locally Modified          510 

Directory tools/awb/amc
 Makefile.in               Locally Modified          510 

Directory tools/awb
 Makefile.in               Locally Modified          510 

Directory tools/awb/awb-resolver
 Makefile.in               Locally Modified          510 
 awb-resolver              Locally Removed           510 

Directory tools/awb/awb
 Makefile.in               Locally Modified          510 

Directory lib/libawb
 Makefile.in               Locally Modified          510 

Directory lib
 Makefile.in               Locally Modified          510 

Directory .
 aclocal.m4                Locally Modified          510 


- configure now creates Makefiles for both tools/awb and tools/awb_qt3 so that distclean can run without error
- did a "autoreconf -i" to regenerate ltmain.sh. libtool version installed on ubuntu 10 was older than that installed on ubuntu 11. Previous ltmain was generated on ubuntu 11 and did not work here. 

----------
emer        Date: Thu Aug  2 20:53:15 EDT 2012  CSN: CSN-awb-512
                  Fri Aug  3 00:53:15 UTC 2012


Directory .
 configure                 Locally Modified          511 

Directory debian
 control                   Locally Modified          511 
 rules                     Locally Modified          511 

Directory .
 configure.in              Locally Modified          511 

Made ./configure automatically select qt4 build of perl tools
for Ubuntu Oneiric (11.10) and later. Debian package builds
also automatically select dependency on perl qt4 for Oneirc
and later as well.

Note, that the debian BuildDependencies cannot be automatically 
configured so a manual install of the proper version of perl qt
is needed before doing a package build.

----------
mcadler     Date: Fri Aug  3 16:14:51 EDT 2012  CSN: CSN-awb-513
                  Fri Aug  3 20:14:51 UTC 2012


Directory libperl/Asim/lib/Asim
 Model.pm                  Locally Modified          512 

Sync of Intel r3091:

Handle a module APM file that is an absolute path outside the workspace's
default union directory.

----------
mgambhir    Date: Wed Aug  8 19:24:36 EDT 2012  CSN: CSN-awb-514
                  Wed Aug  8 23:24:36 UTC 2012


Directory .
 configure.in              Locally Modified          513 

Directory tools/awb
 apm-edit/                 Locally Added               0 

Directory tools/awb/apm-edit
 apm_edit.ui.patch         Locally Added               0 
 apm_edit.pm               Locally Added               0 
 apm_edit.ui               Locally Added               0 
 apm-edit.pro              Locally Added               0 
 apm_edit_main.pl          Locally Added               0 
 images/                   Locally Added               0 

Directory tools/awb/apm-edit/images
 editcopy.png              Locally Added               0 
 submodel_blue.png         Locally Added               0 
 editpaste.png             Locally Added               0 
 module.png                Locally Added               0 
 module_current.png        Locally Added               0 
 module_default.png        Locally Added               0 
 redo.png                  Locally Added               0 
 filenew.png               Locally Added               0 
 print.png                 Locally Added               0 
 filesave.png              Locally Added               0 
 fileopen.png              Locally Added               0 
 editcut.png               Locally Added               0 
 submodel_red.png          Locally Added               0 
 submodel_yellow.png       Locally Added               0 
 undo.png                  Locally Added               0 
 searchfind.png            Locally Added               0 
 submodel.png              Locally Added               0 
 check.png                 Locally Added               0 
 whatsthis.png             Locally Added               0 
 module_missing.png        Locally Added               0 

Directory tools/awb/apm-edit
 apm_edit.qrc              Locally Added               0 
 Makefile.am               Locally Added               0 
 apm_edit_properties.pm    Locally Added               0 
 apm_edit_properties.ui    Locally Added               0 
 apm_edit_pixmap.pl        Locally Added               0 
 Makefile                  Locally Added               0 
 apm_edit_head.pl          Locally Added               0 
 temp.apm                  Locally Added               0 
 runlog.pm                 Locally Added               0 
 Makefile.in               Locally Added               0 
 runlog.ui                 Locally Added               0 
 apm_edit_about.pm         Locally Added               0 
 apm_edit_about.ui         Locally Added               0 

Directory tools/awb
 Makefile.in               Locally Modified          513 
 Makefile.am               Locally Modified          513 

Directory tools/awb/awb
 awb_dialog.pm             Locally Modified          513 
 awb_dialog.ui             Locally Modified          513 

Directory .
 configure                 Locally Modified          513 

- Fixed a bug in configure script that was overriding enable-qt4 to "no" when it was being set to "yes"
- Intermediate commit of apm-edit port to PerlQt4
  - basic  functionality (creating, opening, modifying, saving .apm files) is working and tested
  - not all signals and slots are ported yet
  - images are not included yet
- fixed the context menu location in awb and apm-edit. context menu does not pop up through a signal/slot anymore. ContextMenuPolicy property for widgets is now set to ActionsContextMenu and actions are added to those widgets in init()

----------
mgambhir    Date: Tue Aug 14 13:38:28 EDT 2012  CSN: CSN-awb-515
                  Tue Aug 14 17:38:28 UTC 2012


Directory tools/awb/apm-edit
 apm_edit.pm               Locally Modified          514 
 apm_edit.ui               Locally Modified          514 
 apm_edit_properties.pm    Locally Modified          514 
 temp.apm                  Locally Modified          514 

- All apm-edit slots are now working
Known Bugs
- moduleNewAction does not work because there is no awb-wizard
TODO
- import images

----------
mgambhir    Date: Wed Aug 15 18:10:28 EDT 2012  CSN: CSN-awb-516
                  Wed Aug 15 22:10:28 UTC 2012


Directory libperl
 Makefile.in               Locally Modified          515 

Directory tools/awb_qt3/awb-wizard
 Makefile.in               Locally Modified          515 

Directory tools/awb_qt3/awb-resolver
 Makefile.in               Locally Modified          515 

Directory tools/awb_qt3/awb2
 Makefile.in               Locally Modified          515 

Directory tools/awb_qt3/amc
 Makefile.in               Locally Modified          515 

Directory tools/awb_qt3/apm-edit
 Makefile.in               Locally Modified          515 

Directory tools/awb_qt3
 Makefile.in               Locally Modified          515 

Directory tools/awb_qt3/apm-find-replace
 Makefile.in               Locally Modified          515 

Directory tools
 Makefile.in               Locally Modified          515 

Directory tools/scripts
 Makefile.in               Locally Modified          515 

Directory tools/awb/amc
 Makefile.in               Locally Modified          515 

Directory tools/awb/apm-edit
 apm_edit.pm               Locally Modified          515 
 apm_edit.ui               Locally Modified          515 
 apm-edit.pro              Locally Removed           515 
 Makefile.am               Locally Modified          515 
 apm_edit_pixmap.pl        Locally Removed           515 
 Makefile                  Locally Modified          515 
 temp.apm                  Locally Removed           515 
 Makefile.in               Locally Modified          515 

Directory tools/awb
 Makefile.in               Locally Modified          515 

Directory tools/awb/awb-resolver
 Makefile.in               Locally Modified          515 

Directory tools/awb/awb
 awb_main.pl               Locally Modified          515 
 Makefile.in               Locally Modified          515 
 awb_dialog.pm             Locally Modified          515 
 awb_dialog.ui             Locally Modified          515 

Directory lib/libawb
 Makefile.in               Locally Modified          515 

Directory lib
 Makefile.in               Locally Modified          515 

Directory .
 aclocal.m4                Locally Modified          515 

Directory m4
 libtool.m4                Locally Modified          515 
 ltversion.m4              Locally Modified          515 
 lt~obsolete.m4            Locally Modified          515 
 ltoptions.m4              Locally Modified          515 

Directory .
 configure                 Locally Modified          515 

Directory aux-scripts
 ltmain.sh                 Locally Modified          515 

Directory .
 Makefile.in               Locally Modified          515 

- Added images and action buttons (new, open, print, save) with images in apm-edit
- Bugs fixed
  awb
    -Debugging output disabled
    - On admin page - tab starts from packages now and not bundles
    - crash on clicking a 'bundle' fixed
    - 'all' button is checked by default
Known Bugs
apm-edit
  - The leftmost field (Type) is too narrow
  - and the next one (Flags) is too wide
  - "Whats this" content and tool bar button not there yet
awb
We need to do something about the lack of some separator line between
the sections

----------
mgambhir    Date: Thu Aug 16 01:27:29 EDT 2012  CSN: CSN-awb-517
                  Thu Aug 16 05:27:29 UTC 2012


Directory tools/awb/apm-edit
 apm_edit.pm               Locally Modified          516 
 apm_edit.ui               Locally Modified          516 

- Put shortcuts for menus in apm-edit
- "Type" column in model TreeWidget should now resize based on content. 
- Added WhatsThis and ToolTips data in apm-edit. 

----------
mgambhir    Date: Thu Aug 16 18:08:14 EDT 2012  CSN: CSN-awb-518
                  Thu Aug 16 22:08:14 UTC 2012


Directory tools/awb/awb
 awb_dialog.pm             Locally Modified          517 
 awb_dialog.ui             Locally Modified          517 

Directory tools/awb/apm-edit
 apm_edit.pm               Locally Modified          517 
 apm_edit.ui               Locally Modified          517 

- Added WhatsThis action in both awb and apm-edit. 
- Added WhatsThis button in apm-edit tool bar.
- Fixed whatsThis property text formatting and color to make it visible.
- Added shortcuts for menu bar actions in awb

----------
mgambhir    Date: Mon Aug 20 12:58:46 EDT 2012  CSN: CSN-awb-519
                  Mon Aug 20 16:58:46 UTC 2012


Directory tools/awb/awb
 awb_dialog.ui             Locally Modified          518 
 awb_dialog.pm             Locally Modified          518 

Directory tools/awb/apm-edit
 apm_edit.pm               Locally Modified          518 
 apm_edit.ui               Locally Modified          518 

- Fixed HighlightProblem check box functionality
  - Broken models are now shown with red background and stale models are shown in yello background
- Also fixed coloring in apm-edit. Selected alternate module is shown in orange. 
- Alternate module list and model tree are now sorted based on module type

----------
mgambhir    Date: Tue Aug 21 11:13:13 EDT 2012  CSN: CSN-awb-520
                  Tue Aug 21 15:13:13 UTC 2012


Directory .
 configure.in              Locally Modified          519 

Directory tools/awb
 apm-find-replace/         Locally Added               0 

Directory tools/awb/apm-find-replace
 Makefile.in               Locally Added               0 
 apm_find_replace.pm       Locally Added               0 
 apm_find_replace_head.pl  Locally Added               0 
 apm_find_replace.ui       Locally Added               0 
 apm_find_replace_main.pl  Locally Added               0 
 Makefile.am               Locally Added               0 
 apm_find_replace.ui.h     Locally Added               0 

Directory tools/awb
 Makefile.am               Locally Modified          519 
 Makefile.in               Locally Modified          519 

Directory .
 configure                 Locally Modified          519 

- Added PerlQt4 ported apm-find-replace gui. 
- Slots/Signals need to be ported still and dont yet work. 

----------
mgambhir    Date: Wed Aug 22 18:51:36 EDT 2012  CSN: CSN-awb-521
                  Wed Aug 22 22:51:36 UTC 2012


Directory tools/awb/apm-edit
 apm_edit.pm               Locally Modified          520 

Directory tools/awb/apm-find-replace
 apm_find_replace.pm       Locally Modified          520 
 apm_find_replace.ui       Locally Modified          520 
 apm_find_replace.ui.h     Locally Removed           520 

- apm-find-replace is working with PerlQt4

----------
mgambhir    Date: Mon Aug 27 16:27:45 EDT 2012  CSN: CSN-awb-522
                  Mon Aug 27 20:27:45 UTC 2012


Directory tools/awb
 awb-wizard/               Locally Added               0 

Directory tools/awb/awb-wizard
 awb_wizard_main.pl        Locally Added               0 
 Makefile.am               Locally Added               0 
 awb_wizard_write.pl       Locally Added               0 
 awb_wizard.qrc            Locally Added               0 
 awb_wizard_about.pm       Locally Added               0 
 awb_wizard_about.ui       Locally Added               0 
 Makefile.in               Locally Added               0 
 awb_wizard_head.pl        Locally Added               0 
 awb_wizard.pm             Locally Added               0 
 images/                   Locally Added               0 

Directory tools/awb/awb-wizard/images
 filenew.png               Locally Added               0 
 filesave.png              Locally Added               0 
 whatsthis.png             Locally Added               0 
 filebuild.png             Locally Added               0 
 fileopen.png              Locally Added               0 

Directory tools/awb/awb-wizard
 awb_wizard.ui             Locally Added               0 

Directory tools/awb
 Makefile.am               Locally Modified          521 

Directory tools/awb/awb
 awb_dialog.pm             Locally Modified          521 
 awb_dialog.ui             Locally Modified          521 

Directory tools/awb/apm-edit
 Makefile.am               Locally Modified          521 
 Makefile                  Locally Modified          521 
 Makefile.in               Locally Modified          521 

Directory tools/awb
 Makefile.in               Locally Modified          521 

Directory .
 configure                 Locally Modified          521 
 configure.in              Locally Modified          521 

- Ported awb-wizard ui to PerlQt4. Signals/slots are still to be ported
- Removed extra toolbars from top of awb GUI
- Changed the default of HighlightProblems checkbox to false
- Fixed the childIndicatorPolicy for model_tree and becnhmark_tree to indicate children only if they exist 

----------
mgambhir    Date: Tue Aug 28 16:45:59 EDT 2012  CSN: CSN-awb-523
                  Tue Aug 28 20:45:59 UTC 2012


Directory tools/awb/awb
 awb_dialog.ui             Locally Modified          522 
 awb_runlog.pm             Locally Modified          522 

- Added stylesheets for group boxes in awb to get stylized borders and title
- Fixed layout in BuildOptions, RunOptions and Admin tabs in awb
- removed a debug statement in awb_runlog that was being printed even when $debug was false
TODO:
Fix a warning in awb build - "$ is an invalid widget" - dont yet know where it is coming from
Add stylesheets for group boxes in other GUI tools (apm-find-replace and awb-wizard)

----------
mgambhir    Date: Tue Aug 28 17:00:23 EDT 2012  CSN: CSN-awb-524
                  Tue Aug 28 21:00:23 UTC 2012


Directory tools/awb/awb
 awb_dialog.ui             Locally Modified          523 

- Fixed the info bar at the bottom of awb to show model name, benchmark name and awb version with correct formatting

----------
mgambhir    Date: Thu Sep 13 10:31:34 EDT 2012  CSN: CSN-awb-525
                  Thu Sep 13 14:31:34 UTC 2012


Directory tools/awb
 awb-wizard/               Locally Modified          524 

Directory tools/awb/awb-wizard
 awb_wizard_head.pl        Locally Modified          524 
 awb_wizard.pm             Locally Modified          524 
 awb_wizard.ui             Locally Modified          524 
 awb_wizard_about.pm       Locally Modified          524 

Directory tools/awb/apm-edit
 Makefile.am               Locally Modified          524 
 apm_edit.pm               Locally Modified          524 
 apm_edit.ui               Locally Modified          524 

- most slots in awb-wizard are now working. It still needs a thorough testing
- fixed a file open bug in apm-edit
known bugs
  - in apm-edit, insert action group in the context menu is not working.

----------
emer        Date: Thu Sep 13 15:39:01 EDT 2012  CSN: CSN-awb-526
                  Thu Sep 13 19:39:01 UTC 2012


Directory tools/awb/apm-edit
 Makefile                  Locally Modified          525 

Directory etc/repositories.d
 leap-platforms-fabric.pack Locally Added               0 
 platform-acp.pack         Locally Modified          525 

Added .pack file for leap-platforms-fabric project.

Fixed svn browse URL in acp .pack file.

----------
mgambhir    Date: Thu Sep 27 05:04:59 EDT 2012  CSN: CSN-awb-527
                  Thu Sep 27 09:04:59 UTC 2012


Directory tools/scripts
 Makefile.am               Locally Modified          526 
 Makefile.in               Locally Modified          526 
 asimstarter.in            Locally Modified          526 
 doxygen/                  Locally Added               0 

Directory tools/scripts/doxygen
 bsv.filter                Locally Added               0 

Directory tools/scripts
 README                    Locally Modified          526 

Directory tools/awb/apm-edit
 Makefile                  Locally Modified          526 
 Makefile.in               Locally Modified          526 

- Added an initial implementation of the Bluespec source code filter that can be used with doxygen to generate doxygen style Bluespec API documentation
  - Converts Blusespec interfaces and modules into Java style interfaces and class definitions
  - Converts stylized comments in the source into doxygen style comments.
    - Section breaks as shown below are skipped
      // =================================
      // 
      // Section Description
      //
      // ================================= 
    - Following style of comments are considered important and are converted into doxygen style comments that are made available in the documentation
      1. 
      //
      // Interface/Module/Rule descrition goes here
      //

      2. 
      // Interface/Module/Rule descrition goes here
      
      3. All comments within an interface/module which may or may not follow above two formats are considered important. 
  - Converts Bluespec style template parameters #() into Java style template parameters <>

TODO:
Currently the filter was tested only with a few *.bsv files. Further filtering of comments is required when the filter is used to generate documentation for an entire repository

----------
mgambhir    Date: Thu Oct 11 08:38:48 EDT 2012  CSN: CSN-awb-528
                  Thu Oct 11 12:38:48 UTC 2012


Directory tools/scripts/doxygen
 bsv.filter                Locally Modified          527 

- Handled a special bluespec enum syntax that was causing doxygen to seg fault

----------
mgambhir    Date: Thu Oct 18 09:51:12 EDT 2012  CSN: CSN-awb-529
                  Thu Oct 18 13:51:12 UTC 2012


Directory tools/scripts/doxygen
 bsv.filter                Locally Modified          528 

- Added "deriving" struct case to  filter it out from doxygen output
- The second highest priority comments (the ones that do not have a blank comment line to start with) now dont generate documentation for interfaces and modules. They still generate documentation for methods inside interfaces

----------
mgambhir    Date: Thu Nov  8 17:37:00 EST 2012  CSN: CSN-awb-530
                  Thu Nov  8 22:37:00 UTC 2012


Directory .
 configure                 Locally Modified          529 

Directory debian
 changelog                 Locally Modified          529 

Directory tools/awb/apm-edit
 Makefile                  Locally Removed           529 

Directory .
 configure.in              Locally Modified          529 

- added an additional directory in configure script to look for qt4 libraries when working on i386 build of ubuntu

----------
mgambhir    Date: Thu Apr 18 17:31:45 EDT 2013  CSN: CSN-awb-531
                  Thu Apr 18 21:31:45 UTC 2013


Directory tools/scripts/doxygen
 bsv.filter                Locally Modified          530 

- Improved comment parsing
  - Rmeoved the first line of the comment if it was the same as module name followed by --
  - Removed empty lines in between comment blocks because doxygen treats them as end of comments
- removed provisos
- Added public inheritance between modules and the interface that they implement
- Partially handled functions - still WIP

----------
mgambhir    Date: Wed May 22 17:25:24 EDT 2013  CSN: CSN-awb-532
                  Wed May 22 21:25:24 UTC 2013


Directory tools/scripts/doxygen
 bsv.filter                Locally Modified          531 

- Filter now adds undocumented interfaces/modules to the documentation
- Removed BSVFunction section for the time being

----------
mgambhir    Date: Mon Jun  3 15:42:09 EDT 2013  CSN: CSN-awb-533
                  Mon Jun  3 19:42:09 UTC 2013


Directory tools/scripts/doxygen
 bsv.filter                Locally Modified          532 

- Removed "type" keyword from Interface parameters to be able to link it to the modules implementing it
- Code inside a module is now ignored by doxygen for processing

----------
mgambhir    Date: Mon Jun 10 19:08:09 EDT 2013  CSN: CSN-awb-534
                  Mon Jun 10 23:08:09 UTC 2013


Directory tools/scripts/doxygen
 bsv.filter                Locally Modified          533 

- passed the filename as an input parameter instead of parsing stdin
- extract repository information from filename using awb-resolver --prefix
- Added another doxygen group for the repository the sources are coming from

----------
mgambhir    Date: Tue Jun 11 10:28:51 EDT 2013  CSN: CSN-awb-535
                  Tue Jun 11 14:28:51 UTC 2013


Directory tools/scripts/doxygen
 bsv.filter                Locally Modified          534 

- Changed the way awb-resolver command was executed from the script to make it backwards compatible with 
python 2.65

----------
mgambhir    Date: Wed Jun 12 17:08:21 EDT 2013  CSN: CSN-awb-536
                  Wed Jun 12 21:08:21 UTC 2013


Directory etc
 asim.pack                 Locally Modified          535 

Directory etc/repositories.d
 leap.pack                 Locally Modified          535 

Directory .
 README.debian             Locally Modified          535 

Directory debian
 control                   Locally Modified          535 
 changelog                 Locally Modified          535 
 rules                     Locally Modified          535 

Directory admin/packages
 awb                       Locally Modified          535 

- Creating a new testing release 13.06

----------
mgambhir    Date: Mon Jun 17 11:15:52 EDT 2013  CSN: CSN-awb-540
                  Mon Jun 17 15:15:52 UTC 2013


Directory debian
 control                   Locally Modified          539 

- Changed libqt3-mt-dev dependency to libqt4-dev

----------
mgambhir    Date: Thu Jun 20 14:55:41 EDT 2013  CSN: CSN-awb-541
                  Thu Jun 20 18:55:41 UTC 2013


Directory tools/scripts/doxygen
 bsv.filter                Locally Modified          540 

- bsv.filter reads the source URL from admin/packages/package file and puts it 
  at the top of each file. This URL is used by doxygen to link to live source in the repository

----------
mgambhir    Date: Fri Jun 21 13:03:50 EDT 2013  CSN: CSN-awb-542
                  Fri Jun 21 17:03:50 UTC 2013


Directory tools/scripts/doxygen
 bsv.filter                Locally Modified          541 

- minor update to the bsv.filter to remove parameter numeric type from Interface declaration

----------
mgambhir    Date: Wed Jun 26 15:22:39 EDT 2013  CSN: CSN-awb-543
                  Wed Jun 26 19:22:39 UTC 2013


Directory libperl/Asim/lib/Asim
 Package.pm                Locally Modified          542 

- removed the restriction for git repos to have a mytags file inside admin dir

----------
mgambhir    Date: Thu Aug  8 18:04:12 EDT 2013  CSN: CSN-awb-544
                  Thu Aug  8 22:04:12 UTC 2013


Directory .
 configure                 Locally Modified          543 
 configure.in              Locally Modified          543 

-$htmldir is now set to $docdir/html

----------
emer        Date: Thu Sep 19 13:55:44 EDT 2013  CSN: CSN-awb-545
                  Thu Sep 19 17:55:44 UTC 2013


Directory libperl
 PlotShell/                Locally Modified          544 
 Asim/                     Locally Modified          544 
 Benchmarks/               Locally Modified          544 
 AsimShell/                Locally Modified          544 
 PinPoints/                Locally Modified          544 

Directory tools/awb/awb
 awb_util.pm               Locally Modified          544 
 awb_dialog.pm             Locally Modified          544 
 awb_dialog.ui             Locally Modified          544 

Added actions to awb menus to open a shell or a file browser
at either the model's build directory or the benchmarks's run
directory.

Added some svn ignores for MYMETA.yml files.

----------
emer        Date: Thu Sep 19 14:40:13 EDT 2013  CSN: CSN-awb-546
                  Thu Sep 19 18:40:13 UTC 2013


Directory tools/scripts
 asimstarter.in            Locally Modified          545 

Updated asimstarter to reflect name change of awb2 back to
plain awb.

----------
emer        Date: Fri Sep 20 15:20:44 EDT 2013  CSN: CSN-awb-547
                  Fri Sep 20 19:20:44 UTC 2013


Directory tools/awb/awb
 awb_dialog.pm             Locally Modified          546 
 awb_dialog.ui             Locally Modified          546 

In awb, added model and benchmark menu items to copy the path
of the model build and run directories to the clipboard.

----------
mgambhir    Date: Fri Oct 18 14:37:38 EDT 2013  CSN: CSN-awb-548
                  Fri Oct 18 18:37:38 UTC 2013


Directory libperl/Asim/lib/Asim/Package
 Svn.pm                    Locally Modified          547 


Sync with Intel awb rev-3088
Author: mgambhir
Last modification:  Rev 3088 - 2012-05-30 19:17:23
Log message:    CSN: CSN-awb-3088

- Fixed a bug to make svn status work with svn version 1.7.2 and above.
With newer versions of svn the status command no longer puts 0 in the
revision number of Locally added files. It instead puts a -

----------
mgambhir    Date: Fri Oct 18 14:51:34 EDT 2013  CSN: CSN-awb-549
                  Fri Oct 18 18:51:34 UTC 2013


Directory libperl/Asim/lib/Asim/Repository
 Git.pm                    Locally Modified          548 

- Sync with Intel awb rev-3089

Author: mgambhir
Last modification:  Rev 3089 - 2012-06-21 19:49:02
Log message:    CSN: CSN-awb-3089

- Patch by Trevor Carlson
- fix the Git checkout/clone username bug (Awb doesn't respect the username passed in from the command line)

----------
mgambhir    Date: Fri Oct 18 14:56:19 EDT 2013  CSN: CSN-awb-550
                  Fri Oct 18 18:56:19 UTC 2013


Directory tools/scripts
 awb-batch                 Locally Modified          549 

Sync with Intel awb rev-3094

Author: mgambhir
Last modification:  Rev 3094 - 2012-11-12 18:13:17
Log message:    CSN: CSN-awb-3094

- updated awb-batch script to compress intermediate stats files generated
during the simulation

----------
mgambhir    Date: Fri Oct 18 15:00:17 EDT 2013  CSN: CSN-awb-551
                  Fri Oct 18 19:00:17 UTC 2013


Directory tools/scripts
 awb-run                   Locally Modified          550 

Sync with Intel awb rev-3096

Author: cjbeckma
Last modification:  Rev 3096 - 2012-12-14 14:44:00
Log message:    CSN: CSN-awb-3096


- bug fix for multi-level cfg files

----------
mgambhir    Date: Fri Oct 18 15:13:18 EDT 2013  CSN: CSN-awb-552
                  Fri Oct 18 19:13:18 UTC 2013


Directory libperl/Asim/lib/Asim/Package
 Git.pm                    Locally Modified          551 

Directory libperl/Asim/lib/Asim/Repository
 Git.pm                    Locally Modified          551 

Sync with Intel revision

Author: mgambhir
Last modification:  Rev 3097 - 2013-01-02 22:13:54
Log message:    CSN: CSN-awb-3097

- Fixed AWB wrapper for git commands to be able to use ssh protocol to
access the repository

----------
mgambhir    Date: Fri Oct 18 15:17:51 EDT 2013  CSN: CSN-awb-553
                  Fri Oct 18 19:17:51 UTC 2013


Directory libperl/AsimShell/lib/AsimShell
 Commands.pm               Locally Modified          552 

Directory libperl/Asim/lib/Asim/Package
 Git.pm                    Locally Modified          552 

Sync with Intel awb rev-3098,3099

Author: mgambhir
Last modification:  Rev 3098 - 2013-01-03 15:35:33
Log message:    CSN: CSN-awb-3098

- CSN tag now retrived from the repository before incrementing it.

Author: mgambhir
Last modification:  Rev 3099 - 2013-01-03 22:40:55
Log message:    CSN: CSN-awb-3099

- push package all now should work for heterogenous workspace with svn
and git repos. Svn repositories will be committed in this case

----------
mgambhir    Date: Fri Oct 18 15:39:46 EDT 2013  CSN: CSN-awb-554
                  Fri Oct 18 19:39:46 UTC 2013


Directory libperl/AsimShell/lib/AsimShell
 Commands.pm               Locally Modified          553 

Directory libperl/Asim/lib/Asim/Package
 Commit.pm                 Locally Modified          553 
 Git.pm                    Locally Modified          553 

Directory libperl/Asim/lib/Asim
 Package.pm                Locally Modified          553 

Sync with Intel rev-3100

Author: mgambhir
Last modification:  Rev 3100 - 2013-01-08 20:29:54
Log message:    CSN: CSN-awb-3100

- refactored git support code in awb
- moved push command to Git.pm from Commit.pm
- most git commands are now lighter
- No CSN tags generated or incremented 
- No tempfile used to get commit log from user. Instead git's internal
logging method is used
- Removed several unnecessary environment checks in case of git.
Those were required for cvs primarily. 
TODO:
commit_check for git calls git->status() which needs fixing
push_check should check if the local repository is up to date

----------
mgambhir    Date: Fri Oct 18 15:50:40 EDT 2013  CSN: CSN-awb-555
                  Fri Oct 18 19:50:40 UTC 2013


Directory tools/awb/apm-edit
 Makefile.in               Locally Modified          554 
 Makefile.am               Locally Modified          554 

Sync with Intel awb rev-3101

Author: mgambhir
Last modification:  Rev 3101 - 2013-01-08 20:45:19
Log message:    CSN: CSN-awb-3101

-Minor change to make it compile with Redhat Linux with older version of
sed

----------
mgambhir    Date: Fri Oct 18 15:59:44 EDT 2013  CSN: CSN-awb-556
                  Fri Oct 18 19:59:44 UTC 2013


Directory libperl/AsimShell/lib/AsimShell
 Commands.pm               Locally Modified          555 

Directory libperl/Asim/lib/Asim/Package
 Git.pm                    Locally Modified          555 

Directory libperl/Asim/lib/Asim/Repository
 Git.pm                    Locally Modified          555 

- Sync with Intel rev:3104.3105

Author: mgambhir
Last modification:  Rev 3104 - 2013-01-18 22:47:47
Log message:    CSN: CSN-awb-3104

- Minor formatting change when user is prompted to clone a repo when 
a checkout is attempted without cloning first


Author: mgambhir
Last modification:  Rev 3105 - 2013-01-22 21:17:00
Log message:    CSN: CSN-awb-3105

- Few more bug fixes to the git support
- "clone/checkout/pull/update bundle xxx" should not work
- changed the descriptions in pipersville subproject pack files

----------
mgambhir    Date: Fri Oct 18 18:46:29 EDT 2013  CSN: CSN-awb-557
                  Fri Oct 18 22:46:29 UTC 2013


Directory libperl/Asim
 lib/                      Locally Modified          556 

Directory libperl/Asim/lib
 Asim.pm                   Locally Added               0 

Sync with Intel awb rev-3112

Author:	mgambhir
Last modification:	Rev 3112 - 2013-03-25 16:06:25
Log message:	CSN: CSN-awb-3112

- Added Asim.pm (generated from Asim.pm.in by configure script) to the repository to fix a use case when awb package is checked out with --nobuild option, resulting in a lack of Asim.pm file in the awb package which then throws an error on all subsequent awb-shell commands

----------
mgambhir    Date: Fri Oct 18 18:54:28 EDT 2013  CSN: CSN-awb-558
                  Fri Oct 18 22:54:28 UTC 2013


Directory libperl/AsimShell/lib/AsimShell
 Help.pm                   Locally Modified          557 

Directory libperl/Asim/lib/Asim/Package
 Git.pm                    Locally Modified          557 

Directory libperl/Asim/lib/Asim
 Package.pm                Locally Modified          557 

Directory libperl/Asim/lib/Asim/Repository
 DB.pm                     Locally Modified          557 
 Git.pm                    Locally Modified          557 

Directory libperl/Asim/lib/Asim
 Repository.pm             Locally Modified          557 

Sync with Intel rev-3113

Author:	cjbeckma
Last modification:	Rev 3113 - 2013-04-19 17:58:46
Log message:	CSN: CSN-awb-3113


- Added a "RepoCmd" field to the repository (asim.pack) and
admin/packages file handlers, so that we can override the repository
command (git, svn, etc.) used to check out, update, and commit code.
- Added RepoCmd=/p/dpg/arch/bin/git to the asim.pack entries for Keiko
and older Coho git repos on archbits.pdx.com that require this special
git wrapper
- fixed a bug in the "status package" command for Git packages which was
giving perl errors.

----------
mgambhir    Date: Fri Oct 18 18:57:02 EDT 2013  CSN: CSN-awb-559
                  Fri Oct 18 22:57:02 UTC 2013


Directory libperl/Asim/lib/Asim/Package
 Git.pm                    Locally Modified          558 

Sync with Intel rev 3115
Author:	cjbeckma
Last modification:	Rev 3115 - 2013-04-23 01:45:27
Log message:	CSN: CSN-awb-3115


- fixed a problem recognizing newly added files in Git packages

----------
mgambhir    Date: Fri Oct 18 18:58:54 EDT 2013  CSN: CSN-awb-560
                  Fri Oct 18 22:58:54 UTC 2013


Directory libperl/Asim/lib/Asim/Package
 Svn.pm                    Locally Modified          559 

Sync with Intel rev-3116

Author:	cjbeckma
Last modification:	Rev 3116 - 2013-04-23 17:12:26
Log message:	CSN: CSN-awb-3116


- discovered another SVN status format, when you undo a previous commit
that deleted a file (i.e. you add back the file)

----------
mgambhir    Date: Fri Oct 18 19:01:21 EDT 2013  CSN: CSN-awb-561
                  Fri Oct 18 23:01:21 UTC 2013


Directory tools/scripts
 awb-run                   Locally Modified          560 

Syn with Intel awb rev-3117

Author:	mgambhir
Last modification:	Rev 3117 - 2013-05-10 21:49:19
Log message:	CSN: CSN-awb-3117

- removed the hard limit on max number of jobs that awb-run can kick off

----------
mgambhir    Date: Fri Oct 18 19:09:54 EDT 2013  CSN: CSN-awb-562
                  Fri Oct 18 23:09:54 UTC 2013


Directory libperl/AsimShell/lib/AsimShell
 Help.pm                   Locally Modified          561 

Directory libperl/Asim/lib/Asim/Batch
 Netbatch.pm               Locally Modified          561 
 NetbatchFeeder.pm         Locally Added               0 

Directory libperl/Asim/lib/Asim
 Batch.pm                  Locally Modified          561 

Directory tools/scripts
 awb-run                   Locally Modified          561 

Sync  with Intel rev-3120

Author:	cjbeckma
Last modification:	Rev 3120 - 2013-05-24 17:24:13
Log message:	CSN: CSN-awb-3120


- initial implementation of a Netbatch feeder (nbfeeder) batch system
that lets us see Asim jobs in the nbflow GUI.
Enable it by doing USE_NBFEEDER=1 in the [awb-run] section of asimrc
or awb.config.

----------
mgambhir    Date: Mon Oct 21 11:55:20 EDT 2013  CSN: CSN-awb-563
                  Mon Oct 21 15:55:20 UTC 2013


Directory tools/scripts
 asimstarter.in            Locally Modified          562 

Sync with Intel awb rev-3122

Author:	mgambhir
Last modification:	Rev 3122 - 2013-07-08 20:39:38
Log message:	CSN: CSN-awb-3122

- added some debugging support in asimstarter.in



----------
mgambhir    Date: Mon Oct 21 11:57:54 EDT 2013  CSN: CSN-awb-564
                  Mon Oct 21 15:57:54 UTC 2013


Directory tools/scripts
 awb-run                   Locally Modified          563 

Sync with Intel awb rev-3123

Author:	cjbeckm
Last modification:	Rev 3123 - 2013-08-10 13:51:24
Log message:	CSN: CSN-awb-3123


- fixed a typo in a previous commit that was preventing asim-run from
working with more than 260 jobs

----------
mgambhir    Date: Mon Oct 21 12:01:27 EDT 2013  CSN: CSN-awb-565
                  Mon Oct 21 16:01:27 UTC 2013


Directory libperl/AsimShell/lib/AsimShell
 Commands.pm               Locally Modified          564 

Directory libperl/Asim/lib/Asim/Repository
 Git.pm                    Locally Modified          564 

Syn with Intel awb rev-3124

Author:	mgambhir
Last modification:	Rev 3124 - 2013-09-19 21:14:47
Log message:	CSN: CSN-awb-3124

- Added some cases to catch (and not add) username being passsed when file
protocol is used to clone a package

----------
mgambhir    Date: Wed Nov 27 18:30:08 EST 2013  CSN: CSN-awb-566
                  Wed Nov 27 23:30:08 UTC 2013


Directory tools/awb/apm-edit
 apm_edit.ui               Locally Modified          565 

Directory libperl/Asim/lib
 Asim.pm                   Locally Modified          565 

- Fixed an apm-edit bug where the Refresh method was not called when the Refresh button was pressed in the GUI

----------
mgambhir    Date: Mon Apr 28 17:54:17 EDT 2014  CSN: CSN-awb-569
                  Mon Apr 28 21:54:17 UTC 2014


Directory libperl/Asim/lib
 Asim.pm                   Locally Modified          568 

Directory libperl/Asim/lib/Asim/Package
 Svn.pm                    Locally Modified          568 

- Ported rev-568 from v13.06 into trunk. It should have been here to start
with and then backported to v13.06

----------
mgambhir    Date: Thu May  1 09:47:04 EDT 2014  CSN: CSN-awb-570
                  Thu May  1 13:47:04 UTC 2014


Directory libperl/AsimShell/lib/AsimShell
 Commands.pm               Locally Modified          569 

Directory libperl/AsimShell/lib
 AsimShell.pm              Locally Modified          569 

Directory libperl/Asim/lib/Asim/Package
 Git.pm                    Locally Modified          569 

Sync with Intel commit bbad2a9b

From: Mohit Gambhir <mohit.gambhir@intel.com>
Date: Wed, 30 Apr 2014 16:48:43 -0400
- Some modifications to the git wrapper   
  - If the push_url
  is the same as origin then "origin" alias is used with the git push command
  to get rid of "your branch is ahead of origin/branch by x commits" status
  after push   
  - Added "git package" command to awb-shell. Can now issue
  commands like "awb-shell git package testgit diff -- --<diff-options>"   
  - git commit is now tried only once and awb-shell gives up without retrying if
  it fails
<<<<<<< HEAD
=======


----------
mgambhir    Date: Thu Jun  5 17:11:47 EDT 2014  CSN: CSN-awb-571
                  Thu Jun  5 21:11:47 UTC 2014


Directory etc
 legacy-svn.pack           Locally Added               0 
 asim.pack                 Locally Modified          570 

Directory etc/repositories.d
 leap.pack                 Locally Modified          570 
 hasim.pack                Locally Modified          570 

- Changed the asim, hasim and leap pack files to point to new git
repositories. 
- Also added a legacy-svn pack file

----------
mgambhir    Date: Thu Jun  5 17:23:37 EDT 2014  CSN: CSN-awb-572
                  Thu Jun  5 21:23:37 UTC 2014


Directory etc
 legacy-svn.pack           Locally Removed           571 

Directory etc/repositories.d
 legacy-svn.pack           Locally Added               - 

- moved legacy-svn.pack into repositories.d directory

----------
mgambhir    Date: Thu Jun  5 17:28:34 EDT 2014  CSN: CSN-awb-573
                  Thu Jun  5 21:28:34 UTC 2014


Directory etc
 asim.pack                 Locally Modified          572 

- Fixed a bug in the pack file - removed -git from the repo tag to make it
the default
>>>>>>> fc9ffe6f
<|MERGE_RESOLUTION|>--- conflicted
+++ resolved
@@ -11467,8 +11467,6 @@
   commands like "awb-shell git package testgit diff -- --<diff-options>"   
   - git commit is now tried only once and awb-shell gives up without retrying if
   it fails
-<<<<<<< HEAD
-=======
 
 
 ----------
@@ -11510,5 +11508,4 @@
  asim.pack                 Locally Modified          572 
 
 - Fixed a bug in the pack file - removed -git from the repo tag to make it
-the default
->>>>>>> fc9ffe6f
+the default